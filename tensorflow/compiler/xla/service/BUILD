# Description:
#   XLA service implementation.

load("//tensorflow/core/platform:rules_cc.bzl", "cc_library")
load("//tensorflow/compiler/xla/tests:build_defs.bzl", "xla_test")
load(
    "//tensorflow/core/platform:build_config.bzl",
    "tf_proto_library",
)
load("//tensorflow/compiler/xla:xla.bzl", "xla_py_proto_library")
load("//tensorflow:tensorflow.bzl", "if_libtpu", "tf_cc_test")

# buildifier: disable=same-origin-load
load("//tensorflow:tensorflow.bzl", "filegroup")

# buildifier: disable=same-origin-load
load("//tensorflow:tensorflow.bzl", "internal_hlo_deps")

# buildifier: disable=same-origin-load
load("//tensorflow:tensorflow.bzl", "internal_cuda_deps")
load(
    "//tensorflow/core/platform/default:cuda_build_defs.bzl",
    "if_cuda_is_configured",
)
load(
    "@local_config_rocm//rocm:build_defs.bzl",
    "if_rocm_is_configured",
)

package(
    default_visibility = [":friends"],
    licenses = ["notice"],
)

package_group(
    name = "friends",
    includes = [
        "//tensorflow/compiler/xla:friends",
    ],
)

tf_proto_library(
    name = "hlo_proto",
    srcs = ["hlo.proto"],
    cc_api_version = 2,
    protodeps = ["//tensorflow/compiler/xla:xla_data_proto"],
    visibility = ["//visibility:public"],
)

tf_proto_library(
    name = "hlo_profile_printer_data",
    srcs = ["hlo_profile_printer_data.proto"],
    cc_api_version = 2,
)

tf_proto_library(
    name = "hlo_execution_profile_data",
    srcs = ["hlo_execution_profile_data.proto"],
    cc_api_version = 2,
    protodeps = [":hlo_profile_printer_data"],
)

# Filegroup used to collect source files for dependency checking.
filegroup(
    name = "c_srcs",
    data = glob([
        "**/*.cc",
        "**/*.h",
    ]),
)

cc_library(
    name = "reduce_scatter_utils",
    srcs = ["reduce_scatter_utils.cc"],
    hdrs = ["reduce_scatter_utils.h"],
    deps = [
        "//tensorflow/compiler/xla/service:hlo",
    ],
)

cc_library(
    name = "async_collective_creator",
    srcs = ["async_collective_creator.cc"],
    hdrs = ["async_collective_creator.h"],
    deps = [
        ":hlo",
        ":hlo_casting_utils",
        ":hlo_pass",
        ":shape_inference",
    ],
)

tf_cc_test(
    name = "async_collective_creator_test",
    srcs = ["async_collective_creator_test.cc"],
    deps = [
        ":async_collective_creator",
        ":hlo",
        "//tensorflow/compiler/xla/tests:hlo_test_base",
        "//tensorflow/compiler/xla/tests:xla_internal_test_main",
        "//tensorflow/core:test",
    ],
)

cc_library(
    name = "all_reduce_key",
    srcs = ["all_reduce_key.cc"],
    hdrs = ["all_reduce_key.h"],
    deps = [
        ":hlo",
        ":hlo_casting_utils",
        ":hlo_domain_map",
        "//tensorflow/compiler/xla:statusor",
    ],
)

cc_library(
    name = "all_reduce_reassociate",
    srcs = ["all_reduce_reassociate.cc"],
    hdrs = ["all_reduce_reassociate.h"],
    deps = [
        ":all_reduce_key",
        ":collective_ops_utils",
        ":hlo",
        ":hlo_domain_map",
        ":hlo_pass",
        ":hlo_query",
        "//tensorflow/compiler/xla:statusor",
    ],
)

tf_cc_test(
    name = "all_reduce_reassociate_test",
    srcs = ["all_reduce_reassociate_test.cc"],
    deps = [
        ":all_reduce_reassociate",
        ":hlo",
        ":hlo_matchers",
        "//tensorflow/compiler/xla/tests:hlo_test_base",
        "//tensorflow/compiler/xla/tests:xla_internal_test_main",
        "//tensorflow/core:test",
    ],
)

cc_library(
    name = "bfloat16_support",
    srcs = ["bfloat16_support.cc"],
    hdrs = ["bfloat16_support.h"],
    deps = [
        ":hlo",
    ],
)

cc_library(
    name = "bfloat16_conversion_folding",
    srcs = ["bfloat16_conversion_folding.cc"],
    hdrs = ["bfloat16_conversion_folding.h"],
    deps = [
        ":bfloat16_support",
        ":hlo",
        ":hlo_dataflow_analysis",
        ":hlo_pass",
        "//tensorflow/compiler/xla:status_macros",
        "//tensorflow/compiler/xla:xla_data_proto_cc",
        "//tensorflow/core:lib",
        "@com_google_absl//absl/types:span",
    ],
)

tf_cc_test(
    name = "bfloat16_conversion_folding_test",
    srcs = ["bfloat16_conversion_folding_test.cc"],
    deps = [
        ":bfloat16_conversion_folding",
        ":bfloat16_support",
        ":hlo",
        "//tensorflow/compiler/xla:shape_util",
        "//tensorflow/compiler/xla:status_macros",
        "//tensorflow/compiler/xla:test",
        "//tensorflow/compiler/xla:test_helpers",
        "//tensorflow/compiler/xla:types",
        "//tensorflow/compiler/xla:xla_data_proto_cc",
        "//tensorflow/compiler/xla/tests:hlo_test_base",
        "//tensorflow/compiler/xla/tests:xla_internal_test_main",
        "//tensorflow/core:lib",
    ],
)

cc_library(
    name = "bfloat16_normalization",
    srcs = ["bfloat16_normalization.cc"],
    hdrs = ["bfloat16_normalization.h"],
    deps = [
        ":bfloat16_support",
        ":hlo",
        ":hlo_dce",
        ":hlo_pass",
        ":tuple_simplifier",
        "//tensorflow/compiler/xla:shape_util",
        "//tensorflow/compiler/xla:status_macros",
        "//tensorflow/compiler/xla:xla_data_proto_cc",
        "//tensorflow/core:lib",
        "@com_google_absl//absl/types:span",
    ],
)

tf_cc_test(
    name = "bfloat16_normalization_test",
    srcs = ["bfloat16_normalization_test.cc"],
    deps = [
        ":bfloat16_normalization",
        ":bfloat16_support",
        ":hlo",
        ":hlo_creation_utils",
        ":hlo_verifier",
        "//tensorflow/compiler/xla:shape_util",
        "//tensorflow/compiler/xla:status_macros",
        "//tensorflow/compiler/xla:test",
        "//tensorflow/compiler/xla:test_helpers",
        "//tensorflow/compiler/xla:types",
        "//tensorflow/compiler/xla:xla_data_proto_cc",
        "//tensorflow/compiler/xla/tests:hlo_test_base",
        "//tensorflow/compiler/xla/tests:xla_internal_test_main",
        "//tensorflow/core:lib",
    ],
)

cc_library(
    name = "bfloat16_propagation",
    srcs = ["bfloat16_propagation.cc"],
    hdrs = ["bfloat16_propagation.h"],
    deps = [
        ":bfloat16_support",
        ":hlo",
        ":hlo_dataflow_analysis",
        ":hlo_dce",
        ":hlo_pass",
        ":tuple_simplifier",
        "//tensorflow/compiler/xla:literal",
        "//tensorflow/compiler/xla:shape_tree",
        "//tensorflow/compiler/xla:shape_util",
        "//tensorflow/compiler/xla:util",
        "//tensorflow/core:lib",
        "@com_google_absl//absl/algorithm:container",
        "@com_google_absl//absl/container:flat_hash_map",
        "@com_google_absl//absl/container:flat_hash_set",
    ],
)

tf_cc_test(
    name = "bfloat16_propagation_test",
    srcs = ["bfloat16_propagation_test.cc"],
    deps = [
        ":bfloat16_propagation",
        ":bfloat16_support",
        ":hlo",
        "//tensorflow/compiler/xla:literal_util",
        "//tensorflow/compiler/xla:shape_util",
        "//tensorflow/compiler/xla:test",
        "//tensorflow/compiler/xla:test_helpers",
        "//tensorflow/compiler/xla:xla_data_proto_cc",
        "//tensorflow/compiler/xla/tests:hlo_test_base",
        "//tensorflow/compiler/xla/tests:literal_test_util",
        "//tensorflow/compiler/xla/tests:xla_internal_test_main",  # fixdeps: keep
    ],
)

cc_library(
    name = "dump",
    srcs = ["dump.cc"],
    hdrs = ["dump.h"],
    deps = [
        ":hlo",
        ":hlo_graph_dumper",
        ":hlo_proto_util",
        "//tensorflow/compiler/xla:status",
        "//tensorflow/compiler/xla:util",
        "//tensorflow/compiler/xla:xla_proto_cc",
        "//tensorflow/core:lib",
        "//tensorflow/core:lib_internal",
        "//tensorflow/core/platform:regexp",
        "@com_google_absl//absl/strings",
    ],
)

cc_library(
    name = "shape_inference",
    srcs = ["shape_inference.cc"],
    hdrs = ["shape_inference.h"],
    deps = [
        ":hlo",
        "//tensorflow/compiler/xla:permutation_util",
        "//tensorflow/compiler/xla:shape_util",
        "//tensorflow/compiler/xla:status_macros",
        "//tensorflow/compiler/xla:statusor",
        "//tensorflow/compiler/xla:types",
        "//tensorflow/compiler/xla:util",
        "//tensorflow/compiler/xla:window_util",
        "//tensorflow/compiler/xla:xla_data_proto_cc",
        "//tensorflow/core:lib",
        "@com_google_absl//absl/algorithm:container",
        "@com_google_absl//absl/container:flat_hash_set",
        "@com_google_absl//absl/strings",
        "@com_google_absl//absl/strings:str_format",
        "@com_google_absl//absl/types:span",
    ],
)

tf_cc_test(
    name = "shape_inference_test",
    srcs = ["shape_inference_test.cc"],
    deps = [
        ":hlo",
        ":shape_inference",
        "//tensorflow/compiler/xla:shape_util",
        "//tensorflow/compiler/xla:test",
        "//tensorflow/compiler/xla:test_helpers",
        "//tensorflow/compiler/xla:types",
        "//tensorflow/compiler/xla:util",
        "//tensorflow/compiler/xla:window_util",
        "//tensorflow/compiler/xla:xla_data_proto_cc",
        "//tensorflow/compiler/xla/client:padding",
        "//tensorflow/compiler/xla/tests:xla_internal_test_main",  # fixdeps: keep
        "//tensorflow/core:lib",
        "@com_google_absl//absl/strings",
        "@com_google_absl//absl/types:span",
    ],
)

tf_cc_test(
    name = "hlo_opcode_test",
    srcs = ["hlo_opcode_test.cc"],
    deps = [
        ":hlo",
        "//tensorflow/compiler/xla:test",
        "//tensorflow/compiler/xla:types",
        "//tensorflow/compiler/xla/tests:xla_internal_test_main",
    ],
)

cc_library(
    name = "hlo_evaluator",
    srcs = [
        "hlo_evaluator.cc",
        "hlo_evaluator_typed_visitor.h",
        "hlo_evaluator_typed_visitor_bfloat16.cc",
        "hlo_evaluator_typed_visitor_bool.cc",
        "hlo_evaluator_typed_visitor_complex128.cc",
        "hlo_evaluator_typed_visitor_complex64.cc",
        "hlo_evaluator_typed_visitor_double.cc",
        "hlo_evaluator_typed_visitor_float.cc",
        "hlo_evaluator_typed_visitor_half.cc",
        "hlo_evaluator_typed_visitor_int16.cc",
        "hlo_evaluator_typed_visitor_int32.cc",
        "hlo_evaluator_typed_visitor_int64.cc",
        "hlo_evaluator_typed_visitor_int8.cc",
        "hlo_evaluator_typed_visitor_uint16.cc",
        "hlo_evaluator_typed_visitor_uint32.cc",
        "hlo_evaluator_typed_visitor_uint64.cc",
        "hlo_evaluator_typed_visitor_uint8.cc",
    ],
    hdrs = ["hlo_evaluator.h"],
    deps = [
        ":dynamic_dimension_inference",
        ":hlo",
        ":hlo_casting_utils",
        ":hlo_query",
        ":shape_inference",
        "//tensorflow/compiler/xla:array2d",
        "//tensorflow/compiler/xla:literal",
        "//tensorflow/compiler/xla:literal_util",
        "//tensorflow/compiler/xla:shape_util",
        "//tensorflow/compiler/xla:statusor",
        "//tensorflow/compiler/xla:types",
        "//tensorflow/compiler/xla:util",
        "//tensorflow/compiler/xla:window_util",
        "//tensorflow/compiler/xla:xla_data_proto_cc",
        "//tensorflow/compiler/xla/service/cpu:runtime_single_threaded_matmul",
        "//tensorflow/core:lib",
        "//tensorflow/stream_executor/lib",
        "@com_google_absl//absl/algorithm:container",
        "@com_google_absl//absl/base",
        "@com_google_absl//absl/container:inlined_vector",
        "@com_google_absl//absl/container:node_hash_map",
        "@com_google_absl//absl/memory",
        "@com_google_absl//absl/meta:type_traits",
        "@com_google_absl//absl/strings",
        "@com_google_absl//absl/types:optional",
        "@com_google_absl//absl/types:span",
    ],
)

cc_library(
    name = "hlo_live_range",
    srcs = [
        "hlo_live_range.cc",
    ],
    hdrs = [
        "hlo_live_range.h",
    ],
    deps = [
        ":hlo",
        ":hlo_alias_analysis",
        ":hlo_buffer",
        ":hlo_dataflow_analysis",
        ":hlo_ordering",
        ":hlo_value",
        "//tensorflow/compiler/xla:statusor",
        "//tensorflow/compiler/xla:types",
        "//tensorflow/core:lib",
        "@com_google_absl//absl/container:flat_hash_set",
        "@com_google_absl//absl/strings:str_format",
    ],
)

tf_cc_test(
    name = "hlo_live_range_test",
    srcs = ["hlo_live_range_test.cc"],
    deps = [
        ":call_graph",
        ":hlo",
        ":hlo_alias_analysis",
        ":hlo_live_range",
        ":hlo_memory_scheduler",
        ":hlo_ordering",
        ":hlo_parser",
        ":hlo_value",
        "//tensorflow/compiler/xla:literal",
        "//tensorflow/compiler/xla:shape_util",
        "//tensorflow/compiler/xla:status_macros",
        "//tensorflow/compiler/xla:statusor",
        "//tensorflow/compiler/xla:test",
        "//tensorflow/compiler/xla:test_helpers",
        "//tensorflow/compiler/xla:types",
        "//tensorflow/compiler/xla:util",
        "//tensorflow/compiler/xla:xla_data_proto_cc",
        "//tensorflow/compiler/xla/tests:hlo_test_base",
        "//tensorflow/compiler/xla/tests:xla_internal_test_main",
        "//tensorflow/core:lib",
        "//tensorflow/core:test",
        "@com_google_absl//absl/container:flat_hash_set",
        "@com_google_absl//absl/memory",
        "@com_google_absl//absl/strings:str_format",
    ],
)

tf_cc_test(
    name = "hlo_evaluator_test",
    srcs = ["hlo_evaluator_test.cc"],
    deps = [
        ":hlo",
        ":hlo_element_type_converter",
        ":hlo_evaluator",
        "//tensorflow/compiler/xla:literal",
        "//tensorflow/compiler/xla:permutation_util",
        "//tensorflow/compiler/xla:reference_util",
        "//tensorflow/compiler/xla:shape_util",
        "//tensorflow/compiler/xla:status",
        "//tensorflow/compiler/xla:status_macros",
        "//tensorflow/compiler/xla:statusor",
        "//tensorflow/compiler/xla:test",
        "//tensorflow/compiler/xla:types",
        "//tensorflow/compiler/xla:util",
        "//tensorflow/compiler/xla:xla_data_proto_cc",
        "//tensorflow/compiler/xla/client:xla_builder",
        "//tensorflow/compiler/xla/tests:hlo_test_base",
        "//tensorflow/compiler/xla/tests:literal_test_util",
        "//tensorflow/compiler/xla/tests:test_utils",
        "//tensorflow/compiler/xla/tests:xla_internal_test_main",  # fixdeps: keep
        "//tensorflow/core:lib",
        "//tensorflow/core:test",
        "@com_google_absl//absl/memory",
        "@com_google_absl//absl/strings:str_format",
    ],
)

cc_library(
    name = "hlo",
    srcs = [
        "dfs_hlo_visitor.cc",
        "dynamic_parameter_binding.cc",
        "hlo_computation.cc",
        "hlo_input_output_alias_config.cc",
        "hlo_instruction.cc",
        "hlo_instructions.cc",
        "hlo_module.cc",
        "hlo_module_metadata.cc",
        "hlo_op_metadata.cc",
        "hlo_opcode.cc",
        "hlo_schedule.cc",
        "hlo_sharding.cc",
        "hlo_sharding_metadata.cc",
    ],
    hdrs = [
        "dfs_hlo_visitor.h",
        "dfs_hlo_visitor_with_default.h",
        "dynamic_parameter_binding.h",
        "hlo_clone_context.h",
        "hlo_computation.h",
        "hlo_domain_metadata.h",
        "hlo_input_output_alias_config.h",
        "hlo_instruction.h",
        "hlo_instructions.h",
        "hlo_module.h",
        "hlo_module_metadata.h",
        "hlo_op_metadata.h",
        "hlo_opcode.h",
        "hlo_schedule.h",
        "hlo_sharding.h",
        "hlo_sharding_metadata.h",
    ],
    deps = [
        ":hlo_casting_utils",
        ":hlo_module_config",
        ":hlo_proto_cc",
        ":name_uniquer",
        "//tensorflow/compiler/xla:array",
        "//tensorflow/compiler/xla:comparison_util",
        "//tensorflow/compiler/xla:literal",
        "//tensorflow/compiler/xla:literal_util",
        "//tensorflow/compiler/xla:protobuf_util",
        "//tensorflow/compiler/xla:shape_tree",
        "//tensorflow/compiler/xla:shape_util",
        "//tensorflow/compiler/xla:status",
        "//tensorflow/compiler/xla:status_macros",
        "//tensorflow/compiler/xla:statusor",
        "//tensorflow/compiler/xla:types",
        "//tensorflow/compiler/xla:util",
        "//tensorflow/compiler/xla:window_util",
        "//tensorflow/compiler/xla:xla_data_proto_cc",
        "//tensorflow/core:lib",
        "//tensorflow/core:lib_internal",
        "//tensorflow/core/platform:human_readable_json",
        "@com_google_absl//absl/algorithm:container",
        "@com_google_absl//absl/container:flat_hash_map",
        "@com_google_absl//absl/container:flat_hash_set",
        "@com_google_absl//absl/container:inlined_vector",
        "@com_google_absl//absl/memory",
        "@com_google_absl//absl/strings",
        "@com_google_absl//absl/strings:str_format",
        "@com_google_absl//absl/types:optional",
        "@com_google_absl//absl/types:span",
    ],
)

cc_library(
    name = "hlo_sharding_util",
    srcs = [
        "hlo_sharding_util.cc",
    ],
    hdrs = [
        "hlo_sharding_util.h",
    ],
    deps = [
        ":hlo",
        ":hlo_casting_utils",
        "//tensorflow/compiler/xla:array",
        "//tensorflow/compiler/xla:literal_util",
        "//tensorflow/compiler/xla:shape_util",
        "//tensorflow/compiler/xla:util",
        "//tensorflow/compiler/xla:xla_data_proto_cc",
        "@com_google_absl//absl/algorithm:container",
        "@com_google_absl//absl/container:flat_hash_set",
        "@com_google_absl//absl/container:inlined_vector",
        "@com_google_absl//absl/types:optional",
    ],
)

tf_cc_test(
    name = "hlo_sharding_util_test",
    srcs = [
        "hlo_sharding_util_test.cc",
    ],
    deps = [
        ":hlo_sharding_util",
        "//tensorflow/compiler/xla:test",
        "//tensorflow/compiler/xla/tests:xla_internal_test_main",
    ],
)

cc_library(
    name = "sharding_propagation",
    srcs = [
        "sharding_propagation.cc",
    ],
    hdrs = [
        "sharding_propagation.h",
    ],
    deps = [
        ":dot_as_convolution_util",
        ":hlo",
        ":hlo_casting_utils",
        ":hlo_graph_dumper",
        ":hlo_pass",
        ":hlo_sharding_util",
        "//tensorflow/compiler/xla:protobuf_util",
        "//tensorflow/compiler/xla:shape_util",
        "//tensorflow/compiler/xla:status_macros",
        "//tensorflow/compiler/xla:statusor",
        "//tensorflow/compiler/xla:util",
        "//tensorflow/compiler/xla:xla_data_proto_cc",
        "//tensorflow/core:lib",
        "@com_google_absl//absl/algorithm:container",
        "@com_google_absl//absl/container:flat_hash_map",
        "@com_google_absl//absl/container:flat_hash_set",
        "@com_google_absl//absl/status",
        "@com_google_absl//absl/strings",
        "@com_google_absl//absl/types:optional",
        "@com_google_absl//absl/types:span",
    ],
)

tf_cc_test(
    name = "sharding_propagation_test",
    srcs = [
        "sharding_propagation_test.cc",
    ],
    deps = [
        ":hlo",
        ":hlo_matchers",
        ":hlo_parser",
        ":sharding_propagation",
        "//tensorflow/compiler/xla:protobuf_util",
        "//tensorflow/compiler/xla:status_macros",
        "//tensorflow/compiler/xla:xla_data_proto_cc",
        "//tensorflow/compiler/xla/tests:hlo_test_base",
        "//tensorflow/compiler/xla/tests:xla_internal_test_main",
        "@com_google_absl//absl/strings",
    ],
)

cc_library(
    name = "sharding_remover",
    srcs = [
        "sharding_remover.cc",
    ],
    hdrs = [
        "sharding_remover.h",
    ],
    deps = [
        "//tensorflow/compiler/xla:statusor",
        "//tensorflow/compiler/xla/service:hlo",
        "//tensorflow/compiler/xla/service:hlo_pass",
        "//tensorflow/core:lib",
        "@com_google_absl//absl/strings",
        "@com_google_absl//absl/types:optional",
    ],
)

tf_cc_test(
    name = "sharding_remover_test",
    size = "small",
    srcs = [
        "sharding_remover_test.cc",
    ],
    deps = [
        ":sharding_remover",
        "//tensorflow/compiler/xla:status_macros",
        "//tensorflow/compiler/xla/service:hlo_matchers",
        "//tensorflow/compiler/xla/service:hlo_parser",
        "//tensorflow/compiler/xla/tests:hlo_test_base",
        "//tensorflow/compiler/xla/tests:xla_internal_test_main",
    ],
)

cc_library(
    name = "dot_as_convolution_util",
    srcs = [
        "dot_as_convolution_util.cc",
    ],
    hdrs = [
        "dot_as_convolution_util.h",
    ],
    deps = [
        ":hlo",
        ":shape_inference",
        "//tensorflow/compiler/xla:status_macros",
        "//tensorflow/compiler/xla:xla_data_proto_cc",
        "@com_google_absl//absl/types:optional",
    ],
)

tf_cc_test(
    name = "dynamic_parameter_binding_test",
    srcs = ["dynamic_parameter_binding_test.cc"],
    deps = [
        ":hlo",
        ":hlo_dce",
        ":hlo_memory_scheduler",
        ":hlo_ordering",
        "//tensorflow/compiler/xla:shape_util",
        "//tensorflow/compiler/xla:types",
        "//tensorflow/compiler/xla:xla_data_proto_cc",
        "//tensorflow/compiler/xla/tests:hlo_test_base",
        "//tensorflow/compiler/xla/tests:xla_internal_test_main",
        "//tensorflow/core:test",
        "@com_google_absl//absl/algorithm:container",
    ],
)

xla_test(
    name = "dynamic_update_slice_test",
    srcs = ["dynamic_update_slice_test.cc"],
    backends = [
        "cpu",
        "gpu",
    ],
    deps = [
        ":hlo_parser",
        "//tensorflow/compiler/xla:execution_options_util",
        "//tensorflow/compiler/xla:status_macros",
        "//tensorflow/compiler/xla:test",
        "//tensorflow/compiler/xla/service/cpu:cpu_executable",
        "//tensorflow/compiler/xla/service/cpu:parallel_task_assignment",
        "//tensorflow/compiler/xla/service/cpu:target_machine_features",
        "//tensorflow/compiler/xla/tests:client_library_test_base",
        "//tensorflow/compiler/xla/tests:hlo_test_base",
        "//tensorflow/compiler/xla/tests:test_macros_header",
        "//tensorflow/compiler/xla/tests:xla_internal_test_main",
    ],
)

tf_cc_test(
    name = "dfs_hlo_visitor_with_default_test",
    srcs = ["dfs_hlo_visitor_with_default_test.cc"],
    deps = [
        ":hlo",
        ":hlo_runner",
        "//tensorflow/compiler/xla:shape_util",
        "//tensorflow/compiler/xla:test",
        "//tensorflow/compiler/xla:test_helpers",
        "//tensorflow/compiler/xla:util",
        "//tensorflow/compiler/xla:xla_data_proto_cc",
        "//tensorflow/compiler/xla/tests:hlo_test_base",
        "//tensorflow/compiler/xla/tests:xla_internal_test_main",
        "//tensorflow/core:test",
    ],
)

cc_library(
    name = "pattern_matcher",
    hdrs = ["pattern_matcher.h"],
    deps = [
        ":hlo",
        ":hlo_casting_utils",
        "//tensorflow/compiler/xla:literal_util",
        "//tensorflow/compiler/xla:shape_util",
        "@com_google_absl//absl/strings",
        "@com_google_absl//absl/utility",
    ],
)

tf_cc_test(
    name = "pattern_matcher_test",
    srcs = ["pattern_matcher_test.cc"],
    deps = [
        ":hlo",
        ":pattern_matcher",
        "//tensorflow/compiler/xla:shape_util",
        "//tensorflow/compiler/xla:test",
        "//tensorflow/compiler/xla/tests:hlo_test_base",
        "//tensorflow/compiler/xla/tests:xla_internal_test_main",
        "//tensorflow/core:test",
        "@com_google_absl//absl/strings",
    ],
)

cc_library(
    name = "pattern_matcher_gmock",
    testonly = 1,
    hdrs = ["pattern_matcher_gmock.h"],
    deps = [
        ":pattern_matcher",
        "//tensorflow/compiler/xla:test",
        "//tensorflow/core:test",
    ],
)

tf_cc_test(
    name = "pattern_matcher_gmock_test",
    srcs = ["pattern_matcher_gmock_test.cc"],
    deps = [
        ":hlo",
        ":pattern_matcher",
        ":pattern_matcher_gmock",
        "//tensorflow/compiler/xla:shape_util",
        "//tensorflow/compiler/xla:test",
        "//tensorflow/compiler/xla/tests:xla_internal_test_main",
        "//tensorflow/core:test",
    ],
)

cc_library(
    name = "hlo_reachability",
    srcs = ["hlo_reachability.cc"],
    hdrs = ["hlo_reachability.h"],
    deps = [
        ":hlo",
        "//tensorflow/compiler/xla:types",
        "//tensorflow/compiler/xla:util",
        "//tensorflow/core:lib",
        "//tensorflow/core:lib_internal",
        "@com_google_absl//absl/base",
        "@com_google_absl//absl/container:flat_hash_map",
        "@com_google_absl//absl/types:span",
    ],
)

tf_cc_test(
    name = "hlo_reachability_test",
    srcs = ["hlo_reachability_test.cc"],
    deps = [
        ":hlo",
        ":hlo_reachability",
        "//tensorflow/compiler/xla:test",
        "//tensorflow/compiler/xla:test_helpers",
        "//tensorflow/compiler/xla/tests:hlo_test_base",
        "//tensorflow/compiler/xla/tests:xla_internal_test_main",
    ],
)

cc_library(
    name = "hlo_matchers",
    testonly = 1,
    srcs = ["hlo_matchers.cc"],
    hdrs = ["hlo_matchers.h"],
    deps = [
        ":hlo",
        ":hlo_parser",
        "//tensorflow/compiler/xla:test",
        "@com_google_absl//absl/strings",
        "@com_google_absl//absl/types:optional",
    ],
)

tf_cc_test(
    name = "hlo_matchers_test",
    srcs = ["hlo_matchers_test.cc"],
    deps = [
        ":hlo_matchers",
        "//tensorflow/compiler/xla:literal_util",
        "//tensorflow/compiler/xla:shape_util",
        "//tensorflow/compiler/xla/tests:hlo_test_base",
        "//tensorflow/compiler/xla/tests:xla_internal_test_main",
    ],
)

tf_cc_test(
    name = "hlo_instruction_test",
    srcs = ["hlo_instruction_test.cc"],
    deps = [
        ":hlo",
        ":hlo_casting_utils",
        "//tensorflow/compiler/xla:literal",
        "//tensorflow/compiler/xla:protobuf_util",
        "//tensorflow/compiler/xla:shape_util",
        "//tensorflow/compiler/xla:test",
        "//tensorflow/compiler/xla:test_helpers",
        "//tensorflow/compiler/xla:util",
        "//tensorflow/compiler/xla:window_util",
        "//tensorflow/compiler/xla/service/gpu:backend_configs_cc",
        "//tensorflow/compiler/xla/tests:hlo_test_base",
        "//tensorflow/compiler/xla/tests:xla_internal_test_main",
        "//tensorflow/core:test",
        "@com_google_absl//absl/container:flat_hash_map",
    ],
)

tf_cc_test(
    name = "hlo_sharding_test",
    srcs = ["hlo_sharding_test.cc"],
    deps = [
        ":hlo",
        ":hlo_parser",
        "//tensorflow/compiler/xla:literal",
        "//tensorflow/compiler/xla:protobuf_util",
        "//tensorflow/compiler/xla:shape_util",
        "//tensorflow/compiler/xla:test",
        "//tensorflow/compiler/xla:test_helpers",
        "//tensorflow/compiler/xla:util",
        "//tensorflow/compiler/xla:xla_data_proto_cc",
        "//tensorflow/compiler/xla/tests:hlo_test_base",
        "//tensorflow/compiler/xla/tests:xla_internal_test_main",
    ],
)

cc_library(
    name = "call_graph",
    srcs = ["call_graph.cc"],
    hdrs = ["call_graph.h"],
    deps = [
        ":hlo",
        "//tensorflow/compiler/xla:status_macros",
        "//tensorflow/compiler/xla:util",
        "//tensorflow/core:lib",
        "@com_google_absl//absl/container:flat_hash_map",
        "@com_google_absl//absl/container:flat_hash_set",
        "@com_google_absl//absl/memory",
        "@com_google_absl//absl/strings",
        "@com_google_absl//absl/strings:str_format",
    ],
)

tf_cc_test(
    name = "call_graph_test",
    srcs = ["call_graph_test.cc"],
    deps = [
        ":call_graph",
        ":hlo",
        "//tensorflow/compiler/xla:literal",
        "//tensorflow/compiler/xla:shape_util",
        "//tensorflow/compiler/xla:status_macros",
        "//tensorflow/compiler/xla:test",
        "//tensorflow/compiler/xla:test_helpers",
        "//tensorflow/compiler/xla:util",
        "//tensorflow/compiler/xla:xla_data_proto_cc",
        "//tensorflow/compiler/xla/tests:hlo_test_base",
        "//tensorflow/compiler/xla/tests:xla_internal_test_main",
        "//tensorflow/core:test",
    ],
)

cc_library(
    name = "flatten_call_graph",
    srcs = ["flatten_call_graph.cc"],
    hdrs = ["flatten_call_graph.h"],
    deps = [
        ":call_graph",
        ":hlo",
        ":hlo_pass",
        "//tensorflow/compiler/xla:statusor",
        "//tensorflow/compiler/xla:util",
        "//tensorflow/core:lib",
    ],
)

cc_library(
    name = "call_inliner",
    srcs = ["call_inliner.cc"],
    hdrs = ["call_inliner.h"],
    deps = [
        ":call_graph",
        ":hlo",
        ":hlo_dce",
        ":hlo_pass",
        "//tensorflow/compiler/xla:statusor",
        "//tensorflow/core:lib",
    ],
)

tf_cc_test(
    name = "call_inliner_test",
    size = "small",
    srcs = ["call_inliner_test.cc"],
    deps = [
        ":call_inliner",
        ":hlo",
        ":hlo_matchers",
        ":hlo_pass",
        "//tensorflow/compiler/xla:literal",
        "//tensorflow/compiler/xla:shape_util",
        "//tensorflow/compiler/xla:test",
        "//tensorflow/compiler/xla:types",
        "//tensorflow/compiler/xla:util",
        "//tensorflow/compiler/xla:xla_data_proto_cc",
        "//tensorflow/compiler/xla/tests:hlo_test_base",
        "//tensorflow/compiler/xla/tests:xla_internal_test_main",
        "//tensorflow/core:lib",
        "//tensorflow/core:test",
        "@com_google_absl//absl/memory",
    ],
)

tf_cc_test(
    name = "flatten_call_graph_test",
    srcs = ["flatten_call_graph_test.cc"],
    deps = [
        ":call_graph",
        ":flatten_call_graph",
        ":hlo",
        "//tensorflow/compiler/xla:literal",
        "//tensorflow/compiler/xla:shape_util",
        "//tensorflow/compiler/xla:status_macros",
        "//tensorflow/compiler/xla:test",
        "//tensorflow/compiler/xla:test_helpers",
        "//tensorflow/compiler/xla:util",
        "//tensorflow/compiler/xla:xla_data_proto_cc",
        "//tensorflow/compiler/xla/tests:hlo_test_base",
        "//tensorflow/compiler/xla/tests:xla_internal_test_main",
        "//tensorflow/core:test",
    ],
)

cc_library(
    name = "platform_util",
    srcs = ["platform_util.cc"],
    hdrs = ["platform_util.h"],
    deps = [
        ":compiler",
        "//tensorflow/compiler/xla:debug_options_flags",
        "//tensorflow/compiler/xla:status_macros",
        "//tensorflow/compiler/xla:statusor",
        "//tensorflow/compiler/xla:types",
        "//tensorflow/compiler/xla:util",
        "//tensorflow/core:lib",
        "//tensorflow/core/platform:stream_executor_no_cuda",
        "@com_google_absl//absl/strings",
    ],
)

cc_library(
    name = "backend",
    srcs = ["backend.cc"],
    hdrs = ["backend.h"],
    deps = [
        ":compiler",
        ":computation_placer",
        ":platform_util",
        ":stream_pool",
        ":transfer_manager",
        "//tensorflow/compiler/xla:status_macros",
        "//tensorflow/compiler/xla:statusor",
        "//tensorflow/compiler/xla:types",
        "//tensorflow/compiler/xla:util",
        "//tensorflow/core:lib",
        "//tensorflow/core/platform:stream_executor_no_cuda",
        "//tensorflow/stream_executor:device_memory_allocator",
        "//third_party/eigen3",
        "@com_google_absl//absl/container:flat_hash_map",
        "@com_google_absl//absl/memory",
        "@com_google_absl//absl/strings",
        "@com_google_absl//absl/types:span",
    ],
)

cc_library(
    name = "service",
    srcs = ["service.cc"],
    hdrs = ["service.h"],
    deps = [
        ":allocation_tracker",
        ":backend",
        ":channel_tracker",
        ":compilation_cache",
        ":compiler",
        ":computation_layout",
        ":computation_placer",
        ":dump",
        ":dynamic_dimension_inference",
        ":dynamic_padder",
        ":executable",
        ":execution_tracker",
        ":hlo",
        ":hlo_cost_analysis",
        ":hlo_evaluator",
        ":hlo_execution_profile",
        ":hlo_module_config",
        ":hlo_module_util",
        ":hlo_proto_util",
        ":platform_util",
        ":source_map_util",
        ":stream_pool",
        ":transfer_manager",
        "//tensorflow/compiler/xla:debug_options_flags",
        "//tensorflow/compiler/xla:executable_run_options",
        "//tensorflow/compiler/xla:execution_options_util",
        "//tensorflow/compiler/xla:service_interface",
        "//tensorflow/compiler/xla:shape_layout",
        "//tensorflow/compiler/xla:shape_util",
        "//tensorflow/compiler/xla:status_macros",
        "//tensorflow/compiler/xla:statusor",
        "//tensorflow/compiler/xla:types",
        "//tensorflow/compiler/xla:util",
        "//tensorflow/compiler/xla:xla_data_proto_cc",
        "//tensorflow/compiler/xla:xla_proto_cc",
        "//tensorflow/core:lib",
        "//tensorflow/core:ptr_util",
        "//tensorflow/core/platform:stream_executor_no_cuda",
        "//tensorflow/stream_executor:device_memory_allocator",
        "@com_google_absl//absl/memory",
        "@com_google_absl//absl/strings",
        "@com_google_absl//absl/strings:str_format",
        "@com_google_absl//absl/types:span",
    ],
    alwayslink = 1,
)

cc_library(
    name = "local_service",
    srcs = ["local_service.cc"],
    hdrs = ["local_service.h"],
    deps = [
        ":backend",
        ":compiler",
        ":computation_layout",
        ":executable",
        ":hlo",
        ":hlo_execution_profile",
        ":hlo_module_config",
        ":hlo_module_util",
        ":platform_util",
        ":service",
        ":shaped_buffer",
        "//tensorflow/compiler/xla:execution_options_util",
        "//tensorflow/compiler/xla:shape_layout",
        "//tensorflow/compiler/xla:shape_util",
        "//tensorflow/compiler/xla:status_macros",
        "//tensorflow/compiler/xla:statusor",
        "//tensorflow/compiler/xla:types",
        "//tensorflow/compiler/xla:util",
        "//tensorflow/compiler/xla:xla_data_proto_cc",
        "//tensorflow/compiler/xla/client:executable_build_options",
        "//tensorflow/compiler/xla/client:xla_computation",
        "//tensorflow/core:lib",
        "//tensorflow/core/platform:stream_executor_no_cuda",
        "//tensorflow/stream_executor:device_memory_allocator",
        "@com_google_absl//absl/memory",
        "@com_google_absl//absl/strings",
        "@com_google_absl//absl/strings:str_format",
        "@com_google_absl//absl/types:span",
    ],
)

cc_library(
    name = "compile_only_service",
    srcs = ["compile_only_service.cc"],
    hdrs = ["compile_only_service.h"],
    deps = [
        ":backend",
        ":compiler",
        ":computation_layout",
        ":dump",
        ":platform_util",
        ":service",
        "//tensorflow/compiler/xla:debug_options_flags",
        "//tensorflow/compiler/xla:status_macros",
        "//tensorflow/compiler/xla:statusor",
        "//tensorflow/compiler/xla:types",
        "//tensorflow/compiler/xla:util",
        "//tensorflow/compiler/xla:xla_data_proto_cc",
        "//tensorflow/core:lib",
        "//tensorflow/core:lib_internal",
        "//tensorflow/core/platform:stream_executor_no_cuda",
        "@com_google_absl//absl/strings",
    ],
)

cc_library(
    name = "cpu_plugin",
    deps = [
        ":service",
        "//tensorflow/compiler/xla/service/cpu:cpu_compiler",
        "//tensorflow/compiler/xla/service/cpu:cpu_transfer_manager",
        "//tensorflow/core/platform:stream_executor_no_cuda",
    ],
)

cc_library(
    name = "gpu_plugin",
    deps = [
        ":service",
        "//tensorflow/compiler/xla/service/gpu:gpu_compiler",
        "//tensorflow/compiler/xla/service/gpu:gpu_transfer_manager",
        "//tensorflow/core/platform:stream_executor_no_cuda",
    ] + if_cuda_is_configured([
        "//tensorflow/compiler/xla/service/gpu:nvptx_compiler",
        "//tensorflow/core/platform/default/build_config:stream_executor_cuda",
    ]) + if_rocm_is_configured([
        "//tensorflow/compiler/xla/service/gpu:amdgpu_compiler",
        "//tensorflow/core/platform/default/build_config:stream_executor_rocm",
    ]) + internal_cuda_deps(),
)

cc_library(
    name = "interpreter_plugin",
    deps = [
        ":service",
        "//tensorflow/compiler/xla/service/interpreter:compiler",
        "//tensorflow/compiler/xla/service/interpreter:interpreter_transfer_manager",
        "//tensorflow/compiler/xla/service/interpreter:platform",
        "//tensorflow/core/platform:stream_executor_no_cuda",
    ],
)

cc_library(
    name = "shaped_buffer",
    srcs = ["shaped_buffer.cc"],
    hdrs = ["shaped_buffer.h"],
    visibility = ["//visibility:public"],
    deps = [
        "//tensorflow/compiler/xla:shape_tree",
        "//tensorflow/compiler/xla:shape_util",
        "//tensorflow/compiler/xla:status_macros",
        "//tensorflow/compiler/xla:statusor",
        "//tensorflow/compiler/xla:types",
        "//tensorflow/compiler/xla:util",
        "//tensorflow/compiler/xla:xla_data_proto_cc",
        "//tensorflow/core:lib",
        "//tensorflow/core/platform:stream_executor_no_cuda",
        "//tensorflow/stream_executor:device_memory_allocator",
        "@com_google_absl//absl/container:flat_hash_set",
        "@com_google_absl//absl/memory",
        "@com_google_absl//absl/strings",
        "@com_google_absl//absl/strings:str_format",
        "@com_google_absl//absl/types:span",
    ],
)

tf_cc_test(
    name = "shaped_buffer_test",
    srcs = ["shaped_buffer_test.cc"],
    deps = [
        ":cpu_plugin",
        ":platform_util",
        ":shaped_buffer",
        "//tensorflow/compiler/xla:shape_util",
        "//tensorflow/compiler/xla:test",
        "//tensorflow/compiler/xla:test_helpers",
        "//tensorflow/compiler/xla/tests:xla_internal_test_main",
        "//tensorflow/core:ptr_util",
        "//tensorflow/core:test",
        "//tensorflow/core/platform:stream_executor_no_cuda",
        "//tensorflow/stream_executor:device_memory_allocator",
        "@com_google_absl//absl/memory",
    ],
)

cc_library(
    name = "executable",
    srcs = ["executable.cc"],
    hdrs = [
        "executable.h",
        "service_executable_run_options.h",
    ],
    deps = [
        ":computation_layout",
        ":dump",
        ":hlo",
        ":hlo_execution_profile",
        ":hlo_graph_dumper",
        ":hlo_proto_cc",
        ":maybe_owning_device_memory",
        ":shaped_buffer",
        ":stream_pool",
        "@com_google_absl//absl/memory",
        "@com_google_absl//absl/strings:str_format",
        "@com_google_absl//absl/types:span",
        "@com_google_absl//absl/types:variant",
        "//tensorflow/compiler/xla:debug_options_flags",
        "//tensorflow/compiler/xla:executable_run_options",
        "//tensorflow/compiler/xla:shape_tree",
        "//tensorflow/compiler/xla:status",
        "//tensorflow/compiler/xla:status_macros",
        "//tensorflow/compiler/xla:statusor",
        "//tensorflow/compiler/xla:util",
        "//tensorflow/compiler/xla:xla_data_proto_cc",
        "//tensorflow/core:lib",
        "//tensorflow/core:lib_internal",
        "//tensorflow/core/platform:stream_executor_no_cuda",
        "//tensorflow/stream_executor",
        "//tensorflow/stream_executor:device_description",
        "//tensorflow/stream_executor:device_memory_allocator",
    ] + internal_hlo_deps(),
)

cc_library(
    name = "compiler",
    srcs = ["compiler.cc"],
    hdrs = ["compiler.h"],
    deps = [
        ":buffer_assignment",
        ":buffer_value",
        ":computation_placer",
        ":executable",
        ":hlo",
        ":hlo_module_config",
        ":hlo_module_group",
        ":logical_buffer",
        "//tensorflow/compiler/xla:statusor",
        "//tensorflow/compiler/xla:types",
        "//tensorflow/compiler/xla:util",
        "//tensorflow/core:lib",
        "//tensorflow/core/platform:stream_executor_no_cuda",
        "@com_google_absl//absl/types:span",
    ],
)

cc_library(
    name = "llvm_compiler",
    srcs = ["llvm_compiler.cc"],
    hdrs = ["llvm_compiler.h"],
    deps = [
        ":compiler",
        "//tensorflow/core:lib_internal",
        "@llvm-project//llvm:Core",
    ],
)

cc_library(
    name = "transfer_manager",
    srcs = ["transfer_manager.cc"],
    hdrs = ["transfer_manager.h"],
    deps = [
        ":compiler",
        ":executable",
        ":maybe_owning_device_memory",
        ":shaped_buffer",
        "//tensorflow/compiler/xla:literal",
        "//tensorflow/compiler/xla:shape_util",
        "//tensorflow/compiler/xla:status_macros",
        "//tensorflow/compiler/xla:statusor",
        "//tensorflow/compiler/xla:types",
        "//tensorflow/compiler/xla:util",
        "//tensorflow/compiler/xla:xla_data_proto_cc",
        "//tensorflow/core:lib",
        "//tensorflow/core/platform:stream_executor_no_cuda",
        "//tensorflow/stream_executor:device_memory",
        "@com_google_absl//absl/container:flat_hash_map",
        "@com_google_absl//absl/memory",
        "@com_google_absl//absl/strings",
        "@com_google_absl//absl/types:span",
    ],
)

cc_library(
    name = "allocation_tracker",
    srcs = ["allocation_tracker.cc"],
    hdrs = ["allocation_tracker.h"],
    deps = [
        ":backend",
        ":transfer_manager",
        "//tensorflow/compiler/xla:shape_util",
        "//tensorflow/compiler/xla:status_macros",
        "//tensorflow/compiler/xla:statusor",
        "//tensorflow/compiler/xla:types",
        "//tensorflow/compiler/xla:util",
        "//tensorflow/compiler/xla:xla_data_proto_cc",
        "//tensorflow/core:lib",
        "//tensorflow/stream_executor:device_memory_allocator",
        "@com_google_absl//absl/container:flat_hash_map",
        "@com_google_absl//absl/memory",
        "@com_google_absl//absl/strings",
    ],
)

cc_library(
    name = "execution_tracker",
    srcs = ["execution_tracker.cc"],
    hdrs = ["execution_tracker.h"],
    deps = [
        ":backend",
        ":stream_pool",
        "//tensorflow/compiler/xla:executable_run_options",
        "//tensorflow/compiler/xla:statusor",
        "//tensorflow/compiler/xla:util",
        "//tensorflow/compiler/xla:xla_data_proto_cc",
        "//tensorflow/core:lib",
        "//tensorflow/core/platform:stream_executor_no_cuda",
        "@com_google_absl//absl/memory",
    ],
)

cc_library(
    name = "channel_tracker",
    srcs = ["channel_tracker.cc"],
    hdrs = ["channel_tracker.h"],
    deps = [
        ":hlo",
        "//tensorflow/compiler/xla:status",
        "//tensorflow/compiler/xla:status_macros",
        "//tensorflow/compiler/xla:statusor",
        "//tensorflow/compiler/xla:types",
        "//tensorflow/compiler/xla:util",
        "//tensorflow/compiler/xla:xla_data_proto_cc",
        "//tensorflow/core:lib",
        "//tensorflow/core:lib_internal",
        "@com_google_absl//absl/container:flat_hash_map",
        "@com_google_absl//absl/memory",
        "@com_google_absl//absl/strings",
        "@com_google_absl//absl/types:span",
    ],
)

cc_library(
    name = "name_uniquer",
    srcs = ["name_uniquer.cc"],
    hdrs = ["name_uniquer.h"],
    deps = [
        "//tensorflow/compiler/xla:shape_util",
        "//tensorflow/compiler/xla:types",
        "//tensorflow/core:lib",
        "@com_google_absl//absl/container:flat_hash_map",
        "@com_google_absl//absl/container:flat_hash_set",
        "@com_google_absl//absl/strings",
    ],
)

tf_cc_test(
    name = "name_uniquer_test",
    srcs = ["name_uniquer_test.cc"],
    deps = [
        ":name_uniquer",
        "//tensorflow/compiler/xla:test",
        "//tensorflow/compiler/xla:test_helpers",
        "//tensorflow/compiler/xla/tests:xla_internal_test_main",
        "//tensorflow/core:test",
    ],
)

cc_library(
    name = "buffer_assignment",
    srcs = [
        "buffer_assignment.cc",
    ],
    hdrs = [
        "buffer_assignment.h",
    ],
    deps = [
        ":buffer_value_containers",
        ":heap_simulator",
        ":hlo",
        ":hlo_alias_analysis",
        ":hlo_buffer",
        ":hlo_dataflow_analysis",
        ":hlo_live_range",
        ":hlo_proto_cc",
        ":hlo_value",
        ":logical_buffer",
        ":memory_space_assignment",
        ":tuple_points_to_analysis",
        "//tensorflow/compiler/xla:shape_util",
        "//tensorflow/compiler/xla:status_macros",
        "//tensorflow/compiler/xla:statusor",
        "//tensorflow/compiler/xla:types",
        "//tensorflow/compiler/xla:util",
        "//tensorflow/core:lib",
        "//tensorflow/core:lib_internal",
        "@com_google_absl//absl/algorithm:container",
        "@com_google_absl//absl/container:flat_hash_map",
        "@com_google_absl//absl/container:flat_hash_set",
        "@com_google_absl//absl/memory",
        "@com_google_absl//absl/strings",
        "@com_google_absl//absl/strings:str_format",
        "@com_google_absl//absl/types:span",
    ],
)

tf_cc_test(
    name = "buffer_assignment_test",
    srcs = ["buffer_assignment_test.cc"],
    deps = [
        ":buffer_assignment",
        ":buffer_value",
        ":call_graph",
        ":copy_insertion",
        ":cpu_plugin",
        ":flatten_call_graph",
        ":hlo",
        ":hlo_memory_scheduler",
        ":hlo_ordering",
        ":hlo_parser",
        "//tensorflow/compiler/xla:literal",
        "//tensorflow/compiler/xla:shape_util",
        "//tensorflow/compiler/xla:test",
        "//tensorflow/compiler/xla:test_helpers",
        "//tensorflow/compiler/xla:types",
        "//tensorflow/compiler/xla:util",
        "//tensorflow/compiler/xla:xla_data_proto_cc",
        "//tensorflow/compiler/xla/tests:hlo_test_base",
        "//tensorflow/compiler/xla/tests:xla_internal_test_main",
        "//tensorflow/core:lib",
        "//tensorflow/core:test",
        "@com_google_absl//absl/container:flat_hash_set",
        "@com_google_absl//absl/memory",
        "@com_google_absl//absl/strings",
    ],
)

cc_library(
    name = "hlo_ordering",
    srcs = ["hlo_ordering.cc"],
    hdrs = ["hlo_ordering.h"],
    deps = [
        ":call_graph",
        ":hlo",
        ":hlo_dataflow_analysis",
        ":hlo_proto_cc",
        ":hlo_reachability",
        ":hlo_value",
        "//tensorflow/compiler/xla:shape_util",
        "//tensorflow/compiler/xla:status_macros",
        "//tensorflow/compiler/xla:statusor",
        "//tensorflow/compiler/xla:types",
        "//tensorflow/compiler/xla:util",
        "//tensorflow/core:lib",
        "@com_google_absl//absl/container:flat_hash_map",
        "@com_google_absl//absl/strings",
        "@com_google_absl//absl/strings:str_format",
    ],
)

tf_cc_test(
    name = "hlo_ordering_test",
    size = "small",
    srcs = ["hlo_ordering_test.cc"],
    deps = [
        ":hlo",
        ":hlo_dataflow_analysis",
        ":hlo_memory_scheduler",
        ":hlo_ordering",
        "//tensorflow/compiler/xla:shape_util",
        "//tensorflow/compiler/xla:types",
        "//tensorflow/compiler/xla:xla_data_proto_cc",
        "//tensorflow/compiler/xla/tests:hlo_test_base",
        "//tensorflow/compiler/xla/tests:xla_internal_test_main",
        "//tensorflow/core:test",
    ],
)

cc_library(
    name = "heap_simulator",
    srcs = ["heap_simulator.cc"],
    hdrs = ["heap_simulator.h"],
    deps = [
        ":buffer_value",
        ":buffer_value_containers",
        ":hlo",
        ":hlo_alias_analysis",
        ":hlo_buffer",
        ":hlo_dataflow_analysis",
        ":hlo_live_range",
        ":hlo_ordering",
        ":hlo_proto_cc",
        ":memory_space_assignment_repacking",
        ":tuple_points_to_analysis",
        "//tensorflow/compiler/xla:statusor",
        "//tensorflow/compiler/xla:util",
        "@com_google_absl//absl/container:flat_hash_map",
        "@com_google_absl//absl/container:flat_hash_set",
        "@com_google_absl//absl/memory",
    ],
)

tf_cc_test(
    name = "heap_simulator_test",
    srcs = ["heap_simulator_test.cc"],
    deps = [
        ":buffer_value",
        ":heap_simulator",
        ":hlo",
        ":hlo_alias_analysis",
        ":hlo_buffer",
        ":hlo_dataflow_analysis",
        ":hlo_ordering",
        ":hlo_value",
        ":tuple_points_to_analysis",
        "//tensorflow/compiler/xla:literal",
        "//tensorflow/compiler/xla:status_macros",
        "//tensorflow/compiler/xla/tests:hlo_test_base",
        "//tensorflow/compiler/xla/tests:xla_internal_test_main",
        "//tensorflow/core:lib",
        "//tensorflow/core:test",
        "@com_google_absl//absl/container:flat_hash_map",
        "@com_google_absl//absl/memory",
    ],
)

cc_library(
    name = "hlo_module_group",
    srcs = ["hlo_module_group.cc"],
    hdrs = ["hlo_module_group.h"],
    deps = [
        ":hlo",
        ":hlo_proto_cc",
        "//tensorflow/core:lib",
        "@com_google_absl//absl/strings",
        "@com_google_absl//absl/types:span",
    ],
)

tf_cc_test(
    name = "hlo_module_group_test",
    srcs = ["hlo_module_group_test.cc"],
    # TODO(b/148211710) Test fails in OSS.
    tags = ["no_oss"],
    deps = [
        ":hlo",
        ":hlo_matchers",
        ":hlo_module_group",
        ":hlo_module_group_metadata",
        ":hlo_proto_cc",
        "//tensorflow/compiler/xla:test",
        "//tensorflow/compiler/xla:util",
        "//tensorflow/compiler/xla/tests:hlo_test_base",
        "//tensorflow/compiler/xla/tests:xla_internal_test_main",
        "//tensorflow/core:lib",
        "//tensorflow/core:test",
    ],
)

cc_library(
    name = "hlo_module_group_metadata",
    srcs = ["hlo_module_group_metadata.cc"],
    hdrs = ["hlo_module_group_metadata.h"],
    deps = [
        ":hlo",
        ":hlo_alias_analysis",
        ":hlo_casting_utils",
        ":tuple_points_to_analysis",
        "//tensorflow/compiler/xla:shape_util",
        "//tensorflow/compiler/xla:status",
        "//tensorflow/compiler/xla:status_macros",
        "//tensorflow/compiler/xla:statusor",
        "//tensorflow/compiler/xla:util",
        "//tensorflow/core:lib",
        "@com_google_absl//absl/container:flat_hash_map",
        "@com_google_absl//absl/memory",
        "@com_google_absl//absl/types:optional",
    ],
)

cc_library(
    name = "hlo_module_util",
    srcs = ["hlo_module_util.cc"],
    hdrs = ["hlo_module_util.h"],
    deps = [
        ":compiler",
        ":hlo_module_config",
        "//tensorflow/compiler/xla:shape_util",
        "//tensorflow/compiler/xla:status",
        "//tensorflow/compiler/xla:statusor",
        "@com_google_absl//absl/types:optional",
        "@com_google_absl//absl/types:span",
    ],
)

cc_library(
    name = "hlo_module_group_util",
    srcs = ["hlo_module_group_util.cc"],
    hdrs = ["hlo_module_group_util.h"],
    deps = [
        ":hlo",
        ":hlo_casting_utils",
        ":hlo_module_group_metadata",
        ":hlo_reachability",
        "//tensorflow/compiler/xla:status",
        "//tensorflow/compiler/xla:status_macros",
        "//tensorflow/compiler/xla:statusor",
        "//tensorflow/compiler/xla:types",
        "//tensorflow/compiler/xla:util",
        "//tensorflow/core:lib",
        "@com_google_absl//absl/container:flat_hash_map",
        "@com_google_absl//absl/container:flat_hash_set",
        "@com_google_absl//absl/memory",
        "@com_google_absl//absl/strings",
        "@com_google_absl//absl/types:span",
    ],
)

tf_cc_test(
    name = "hlo_schedule_test",
    srcs = ["hlo_schedule_test.cc"],
    deps = [
        ":heap_simulator",
        ":hlo",
        ":hlo_dce",
        ":hlo_memory_scheduler",
        ":hlo_ordering",
        "//tensorflow/compiler/xla:shape_util",
        "//tensorflow/compiler/xla:types",
        "//tensorflow/compiler/xla:xla_data_proto_cc",
        "//tensorflow/compiler/xla/tests:hlo_test_base",
        "//tensorflow/compiler/xla/tests:xla_internal_test_main",
        "//tensorflow/core:test",
        "@com_google_absl//absl/algorithm:container",
    ],
)

tf_cc_test(
    name = "hlo_input_output_alias_config_test",
    srcs = ["hlo_input_output_alias_config_test.cc"],
    deps = [
        ":hlo",
        ":hlo_dce",
        ":hlo_memory_scheduler",
        ":hlo_ordering",
        "//tensorflow/compiler/xla:shape_util",
        "//tensorflow/compiler/xla:types",
        "//tensorflow/compiler/xla:xla_data_proto_cc",
        "//tensorflow/compiler/xla/tests:hlo_test_base",
        "//tensorflow/compiler/xla/tests:xla_internal_test_main",
        "//tensorflow/core:test",
        "@com_google_absl//absl/algorithm:container",
    ],
)

cc_library(
    name = "hlo_memory_scheduler",
    srcs = ["hlo_memory_scheduler.cc"],
    hdrs = ["hlo_memory_scheduler.h"],
    deps = [
        ":heap_simulator",
        ":hlo",
        ":hlo_alias_analysis",
        ":hlo_ordering",
        ":hlo_pass",
        ":logical_buffer",
        ":tuple_points_to_analysis",
        "//tensorflow/compiler/xla:shape_util",
        "//tensorflow/compiler/xla:status_macros",
        "//tensorflow/compiler/xla:statusor",
        "//tensorflow/compiler/xla:types",
        "//tensorflow/compiler/xla:util",
        "//tensorflow/core:lib",
        "//tensorflow/core:lib_internal",
        "@com_google_absl//absl/container:flat_hash_map",
        "@com_google_absl//absl/container:flat_hash_set",
    ],
)

tf_cc_test(
    name = "hlo_memory_scheduler_test",
    srcs = ["hlo_memory_scheduler_test.cc"],
    deps = [
        ":heap_simulator",
        ":hlo",
        ":hlo_dce",
        ":hlo_memory_scheduler",
        ":hlo_ordering",
        ":hlo_parser",
        "//tensorflow/compiler/xla:shape_util",
        "//tensorflow/compiler/xla:types",
        "//tensorflow/compiler/xla:xla_data_proto_cc",
        "//tensorflow/compiler/xla/tests:hlo_test_base",
        "//tensorflow/compiler/xla/tests:xla_internal_test_main",
        "//tensorflow/core:test",
        "@com_google_absl//absl/algorithm:container",
        "@com_google_absl//absl/container:flat_hash_map",
    ],
)

cc_library(
    name = "hlo_query",
    srcs = ["hlo_query.cc"],
    hdrs = ["hlo_query.h"],
    deps = [
        ":hlo",
        ":hlo_casting_utils",
        "//tensorflow/compiler/xla:literal",
        "//tensorflow/compiler/xla:shape_util",
        "@com_google_absl//absl/container:flat_hash_set",
    ],
)

cc_library(
    name = "fusion_queue",
    hdrs = ["fusion_queue.h"],
    deps = [
        ":hlo",
        "@com_google_absl//absl/strings",
    ],
)

cc_library(
    name = "instruction_fusion",
    srcs = ["instruction_fusion.cc"],
    hdrs = ["instruction_fusion.h"],
    deps = [
        ":fusion_queue",
        ":hlo",
        ":hlo_graph_dumper",
        ":hlo_pass",
        ":hlo_reachability",
        ":pattern_matcher",
        "//tensorflow/compiler/xla:debug_options_flags",
        "//tensorflow/compiler/xla:util",
        "//tensorflow/core:lib",
        "@com_google_absl//absl/algorithm:container",
        "@com_google_absl//absl/container:flat_hash_map",
        "@com_google_absl//absl/container:flat_hash_set",
        "@com_google_absl//absl/memory",
    ],
)

tf_cc_test(
    name = "instruction_fusion_test",
    srcs = ["instruction_fusion_test.cc"],
    deps = [
        ":hlo_matchers",
        ":hlo_parser",
        ":instruction_fusion",
        "//tensorflow/compiler/xla/tests:hlo_test_base",
        "//tensorflow/compiler/xla/tests:xla_internal_test_main",
    ],
)

cc_library(
    name = "multi_output_fusion",
    srcs = ["multi_output_fusion.cc"],
    hdrs = ["multi_output_fusion.h"],
    deps = [
        ":hlo",
        ":hlo_dataflow_analysis",
        ":hlo_dce",
        ":hlo_pass",
        ":hlo_reachability",
        "//tensorflow/compiler/xla:debug_options_flags",
        "//tensorflow/compiler/xla:shape_util",
        "//tensorflow/compiler/xla:statusor",
        "//tensorflow/compiler/xla:util",
        "//tensorflow/core:lib",
        "@com_google_absl//absl/container:flat_hash_map",
        "@com_google_absl//absl/container:flat_hash_set",
        "@com_google_absl//absl/strings",
    ],
)

cc_library(
    name = "hlo_creation_utils",
    srcs = ["hlo_creation_utils.cc"],
    hdrs = [
        "hlo_creation_utils.h",
    ],
    deps = [
        ":hlo",
        ":hlo_module_config",
        ":shape_inference",
        "//tensorflow/compiler/xla:comparison_util",
        "//tensorflow/compiler/xla:literal",
        "//tensorflow/compiler/xla:literal_util",
        "//tensorflow/compiler/xla:statusor",
        "//tensorflow/compiler/xla:util",
        "//tensorflow/compiler/xla/client:xla_builder",
        "//tensorflow/compiler/xla/client:xla_computation",
        "//tensorflow/compiler/xla/client/lib:comparators",
        "@com_google_absl//absl/algorithm:container",
        "@com_google_absl//absl/memory",
        "@com_google_absl//absl/strings",
    ],
)

cc_library(
    name = "fusion_node_indexing_evaluation",
    srcs = ["fusion_node_indexing_evaluation.cc"],
    hdrs = ["fusion_node_indexing_evaluation.h"],
    deps = [
        ":hlo",
        "//tensorflow/compiler/xla:types",
        "//tensorflow/core:lib",
        "@com_google_absl//absl/container:flat_hash_map",
        "@com_google_absl//absl/container:flat_hash_set",
    ],
)

tf_cc_test(
    name = "fusion_node_indexing_evaluation_test",
    srcs = ["fusion_node_indexing_evaluation_test.cc"],
    deps = [
        ":fusion_node_indexing_evaluation",
        ":hlo",
        ":hlo_parser",
        ":instruction_fusion",
        "//tensorflow/compiler/xla/tests:hlo_test_base",
        "//tensorflow/compiler/xla/tests:xla_internal_test_main",
        "//tensorflow/core:test",
        "@com_google_absl//absl/container:flat_hash_map",
    ],
)

tf_cc_test(
    name = "hlo_creation_utils_test",
    srcs = ["hlo_creation_utils_test.cc"],
    deps = [
        ":hlo",
        ":hlo_creation_utils",
        ":hlo_evaluator",
        ":hlo_matchers",
        "//tensorflow/compiler/xla:shape_util",
        "//tensorflow/compiler/xla:test",
        "//tensorflow/compiler/xla:util",
        "//tensorflow/compiler/xla/tests:hlo_test_base",
        "//tensorflow/compiler/xla/tests:xla_internal_test_main",
        "//tensorflow/core:test",
        "@com_google_absl//absl/memory",
    ],
)

cc_library(
    name = "batchnorm_expander",
    srcs = ["batchnorm_expander.cc"],
    hdrs = ["batchnorm_expander.h"],
    deps = [
        ":hlo",
        ":hlo_pass",
        "//tensorflow/compiler/xla:literal",
        "//tensorflow/compiler/xla:literal_util",
        "//tensorflow/compiler/xla:shape_util",
        "//tensorflow/compiler/xla:status_macros",
        "//tensorflow/compiler/xla:types",
        "//tensorflow/compiler/xla:util",
        "//tensorflow/compiler/xla:xla_data_proto_cc",
        "//tensorflow/core:lib",
        "@com_google_absl//absl/types:optional",
        "@com_google_absl//absl/types:span",
    ],
)

cc_library(
    name = "op_expander_pass",
    srcs = ["op_expander_pass.cc"],
    hdrs = ["op_expander_pass.h"],
    deps = [
        ":hlo",
        ":hlo_creation_utils",
        ":hlo_pass",
        "//tensorflow/compiler/xla:statusor",
        "//tensorflow/compiler/xla:util",
        "@com_google_absl//absl/algorithm:container",
    ],
)

cc_library(
    name = "gather_expander",
    srcs = ["gather_expander.cc"],
    hdrs = ["gather_expander.h"],
    deps = [
        ":hlo",
        ":hlo_creation_utils",
        ":hlo_pass",
        ":op_expander_pass",
        ":while_util",
        "//tensorflow/compiler/xla:literal_util",
        "//tensorflow/compiler/xla:statusor",
        "//tensorflow/compiler/xla:util",
        "@com_google_absl//absl/algorithm:container",
    ],
)

cc_library(
    name = "comparison_expander",
    srcs = ["comparison_expander.cc"],
    hdrs = ["comparison_expander.h"],
    deps = [
        ":hlo",
        ":hlo_creation_utils",
        ":hlo_pass",
        ":op_expander_pass",
        "//tensorflow/compiler/xla:statusor",
        "//tensorflow/compiler/xla:util",
        "//tensorflow/compiler/xla/client/lib:comparators",
    ],
)

cc_library(
    name = "scatter_expander",
    srcs = ["scatter_expander.cc"],
    hdrs = ["scatter_expander.h"],
    deps = [
        ":hlo",
        ":hlo_creation_utils",
        ":hlo_pass",
        ":op_expander_pass",
        ":while_util",
        "//tensorflow/compiler/xla:literal_util",
        "//tensorflow/compiler/xla:statusor",
        "@com_google_absl//absl/algorithm:container",
    ],
)

tf_cc_test(
    name = "scatter_expander_test",
    srcs = ["scatter_expander_test.cc"],
    deps = [
        ":hlo",
        ":hlo_matchers",
        ":hlo_parser",
        ":scatter_expander",
        "//tensorflow/compiler/xla:literal",
        "//tensorflow/compiler/xla:shape_util",
        "//tensorflow/compiler/xla:test",
        "//tensorflow/compiler/xla:types",
        "//tensorflow/compiler/xla:util",
        "//tensorflow/compiler/xla/tests:hlo_test_base",
        "//tensorflow/compiler/xla/tests:xla_internal_test_main",
        "//tensorflow/core:test",
        "@com_google_absl//absl/algorithm:container",
        "@com_google_absl//absl/memory",
    ],
)

cc_library(
    name = "triangular_solve_expander",
    srcs = ["triangular_solve_expander.cc"],
    hdrs = ["triangular_solve_expander.h"],
    deps = [
        ":op_expander_pass",
        "//tensorflow/compiler/xla:literal",
        "//tensorflow/compiler/xla:shape_util",
        "//tensorflow/compiler/xla:status_macros",
        "//tensorflow/compiler/xla:statusor",
        "//tensorflow/compiler/xla:util",
        "//tensorflow/compiler/xla/client:xla_builder",
        "//tensorflow/compiler/xla/client:xla_computation",
        "//tensorflow/compiler/xla/client/lib:constants",
        "//tensorflow/compiler/xla/client/lib:math",
        "//tensorflow/compiler/xla/client/lib:matrix",
        "//tensorflow/compiler/xla/client/lib:slicing",
        "//tensorflow/core:lib",
        "@com_google_absl//absl/container:flat_hash_map",
        "@com_google_absl//absl/types:span",
    ],
)

tf_cc_test(
    name = "triangular_solve_expander_test",
    size = "medium",
    srcs = ["triangular_solve_expander_test.cc"],
    shard_count = 3,
    deps = [
        ":hlo",
        ":triangular_solve_expander",
        "//tensorflow/compiler/xla:literal",
        "//tensorflow/compiler/xla:reference_util",
        "//tensorflow/compiler/xla:test",
        "//tensorflow/compiler/xla:types",
        "//tensorflow/compiler/xla/tests:hlo_test_base",
        "//tensorflow/compiler/xla/tests:verified_hlo_module",
        "//tensorflow/compiler/xla/tests:xla_internal_test_main",
        "//tensorflow/core:test",
        "@com_google_absl//absl/algorithm:container",
        "@com_google_absl//absl/memory",
    ],
)

cc_library(
    name = "cholesky_expander",
    srcs = ["cholesky_expander.cc"],
    hdrs = ["cholesky_expander.h"],
    deps = [
        ":op_expander_pass",
        "//tensorflow/compiler/xla:literal",
        "//tensorflow/compiler/xla:shape_util",
        "//tensorflow/compiler/xla:status_macros",
        "//tensorflow/compiler/xla:statusor",
        "//tensorflow/compiler/xla:util",
        "//tensorflow/compiler/xla/client:xla_builder",
        "//tensorflow/compiler/xla/client/lib:arithmetic",
        "//tensorflow/compiler/xla/client/lib:constants",
        "//tensorflow/compiler/xla/client/lib:loops",
        "//tensorflow/compiler/xla/client/lib:math",
        "//tensorflow/compiler/xla/client/lib:matrix",
        "//tensorflow/compiler/xla/client/lib:slicing",
        "//tensorflow/core:lib",
        "@com_google_absl//absl/container:flat_hash_map",
    ],
)

cc_library(
    name = "qr_expander",
    srcs = ["qr_expander.cc"],
    hdrs = ["qr_expander.h"],
    deps = [
        ":op_expander_pass",
        "//tensorflow/compiler/xla:literal",
        "//tensorflow/compiler/xla:shape_util",
        "//tensorflow/compiler/xla:status_macros",
        "//tensorflow/compiler/xla:statusor",
        "//tensorflow/compiler/xla:util",
        "//tensorflow/compiler/xla/client:xla_builder",
        "//tensorflow/compiler/xla/client/lib:arithmetic",
        "//tensorflow/compiler/xla/client/lib:constants",
        "//tensorflow/compiler/xla/client/lib:loops",
        "//tensorflow/compiler/xla/client/lib:math",
        "//tensorflow/compiler/xla/client/lib:matrix",
        "//tensorflow/compiler/xla/client/lib:qr",
        "//tensorflow/compiler/xla/client/lib:slicing",
        "//tensorflow/core:lib",
        "@com_google_absl//absl/container:flat_hash_map",
    ],
)

cc_library(
    name = "real_imag_expander",
    srcs = ["real_imag_expander.cc"],
    hdrs = ["real_imag_expander.h"],
    deps = [
        ":op_expander_pass",
        "//tensorflow/compiler/xla:literal",
        "//tensorflow/compiler/xla:literal_util",
        "//tensorflow/compiler/xla:shape_util",
        "//tensorflow/compiler/xla:status_macros",
        "//tensorflow/compiler/xla:statusor",
        "//tensorflow/compiler/xla:util",
    ],
)

tf_cc_test(
    name = "real_imag_expander_test",
    size = "small",
    srcs = ["real_imag_expander_test.cc"],
    deps = [
        ":hlo",
        ":hlo_matchers",
        ":hlo_parser",
        ":hlo_pass",
        ":pattern_matcher",
        ":pattern_matcher_gmock",
        ":real_imag_expander",
        "//tensorflow/compiler/xla:literal",
        "//tensorflow/compiler/xla:shape_util",
        "//tensorflow/compiler/xla:test",
        "//tensorflow/compiler/xla:types",
        "//tensorflow/compiler/xla:util",
        "//tensorflow/compiler/xla:xla_data_proto_cc",
        "//tensorflow/compiler/xla/tests:hlo_test_base",
        "//tensorflow/compiler/xla/tests:xla_internal_test_main",
        "//tensorflow/core:lib",
        "@com_google_absl//absl/memory",
    ],
)

cc_library(
    name = "eigh_expander",
    srcs = ["eigh_expander.cc"],
    hdrs = ["eigh_expander.h"],
    deps = [
        ":op_expander_pass",
        "//tensorflow/compiler/xla:literal_util",
        "//tensorflow/compiler/xla:shape_util",
        "//tensorflow/compiler/xla:status_macros",
        "//tensorflow/compiler/xla:statusor",
        "//tensorflow/compiler/xla:util",
        "//tensorflow/compiler/xla/client:xla_builder",
        "//tensorflow/compiler/xla/client/lib:arithmetic",
        "//tensorflow/compiler/xla/client/lib:comparators",
        "//tensorflow/compiler/xla/client/lib:constants",
        "//tensorflow/compiler/xla/client/lib:loops",
        "//tensorflow/compiler/xla/client/lib:math",
        "//tensorflow/compiler/xla/client/lib:matrix",
        "//tensorflow/compiler/xla/client/lib:slicing",
        "//tensorflow/core:lib",
        "@com_google_absl//absl/container:flat_hash_map",
    ],
)

cc_library(
    name = "convolution_4d_expander",
    srcs = ["convolution_4d_expander.cc"],
    hdrs = ["convolution_4d_expander.h"],
    deps = [
        ":hlo",
        ":op_expander_pass",
        "//tensorflow/compiler/xla:shape_util",
        "//tensorflow/compiler/xla:status_macros",
        "//tensorflow/compiler/xla:statusor",
        "//tensorflow/compiler/xla:xla_data_proto_cc",
        "@com_google_absl//absl/algorithm:container",
        "@com_google_absl//absl/strings",
    ],
)

tf_cc_test(
    name = "convolution_4d_expander_test",
    srcs = ["convolution_4d_expander_test.cc"],
    deps = [
        "convolution_4d_expander",
        ":hlo",
        ":hlo_matchers",
        "//tensorflow/compiler/xla:test",
        "//tensorflow/compiler/xla:types",
        "//tensorflow/compiler/xla/tests:hlo_test_base",
        "//tensorflow/compiler/xla/tests:xla_internal_test_main",
    ],
)

tf_cc_test(
    name = "batchnorm_expander_test",
    size = "small",
    srcs = ["batchnorm_expander_test.cc"],
    deps = [
        ":batchnorm_expander",
        ":hlo",
        ":hlo_matchers",
        ":hlo_parser",
        ":hlo_pass",
        "//tensorflow/compiler/xla:literal",
        "//tensorflow/compiler/xla:shape_util",
        "//tensorflow/compiler/xla:test",
        "//tensorflow/compiler/xla:types",
        "//tensorflow/compiler/xla:util",
        "//tensorflow/compiler/xla:xla_data_proto_cc",
        "//tensorflow/compiler/xla/tests:hlo_test_base",
        "//tensorflow/compiler/xla/tests:xla_internal_test_main",
        "//tensorflow/core:lib",
        "@com_google_absl//absl/memory",
    ],
)

cc_library(
    name = "algebraic_simplifier",
    srcs = ["algebraic_simplifier.cc"],
    hdrs = ["algebraic_simplifier.h"],
    deps = [
        ":hlo",
        ":hlo_casting_utils",
        ":hlo_creation_utils",
        ":hlo_evaluator",
        ":hlo_pass",
        ":hlo_query",
        ":pattern_matcher",
        "//tensorflow/compiler/xla:comparison_util",
        "//tensorflow/compiler/xla:literal",
        "//tensorflow/compiler/xla:literal_util",
        "//tensorflow/compiler/xla:permutation_util",
        "//tensorflow/compiler/xla:shape_util",
        "//tensorflow/compiler/xla:status_macros",
        "//tensorflow/compiler/xla:types",
        "//tensorflow/compiler/xla:util",
        "//tensorflow/compiler/xla:window_util",
        "//tensorflow/compiler/xla:xla_data_proto_cc",
        "//tensorflow/core:lib",
        "//tensorflow/core/platform:logging",
        "//tensorflow/core/platform:types",
        "//tensorflow/stream_executor/lib",
        "@com_google_absl//absl/algorithm:container",
        "@com_google_absl//absl/container:flat_hash_map",
        "@com_google_absl//absl/container:flat_hash_set",
        "@com_google_absl//absl/container:inlined_vector",
        "@com_google_absl//absl/memory",
        "@com_google_absl//absl/strings",
        "@com_google_absl//absl/types:optional",
        "@com_google_absl//absl/types:span",
    ],
)

cc_library(
    name = "tree_reduction_rewriter",
    srcs = ["tree_reduction_rewriter.cc"],
    hdrs = ["tree_reduction_rewriter.h"],
    deps = [
        ":hlo",
        ":hlo_casting_utils",
        ":hlo_creation_utils",
        ":hlo_evaluator",
        ":hlo_pass",
        ":shape_inference",
        "//tensorflow/compiler/xla:shape_util",
        "//tensorflow/compiler/xla:status_macros",
        "//tensorflow/compiler/xla:statusor",
        "//tensorflow/compiler/xla:types",
        "//tensorflow/compiler/xla:util",
        "//tensorflow/compiler/xla:window_util",
        "//tensorflow/compiler/xla:xla_data_proto_cc",
        "//tensorflow/compiler/xla/client:padding",
        "//tensorflow/core:lib",
        "//tensorflow/stream_executor/lib",
        "@com_google_absl//absl/algorithm:container",
        "@com_google_absl//absl/container:flat_hash_map",
        "@com_google_absl//absl/container:flat_hash_set",
        "@com_google_absl//absl/container:inlined_vector",
        "@com_google_absl//absl/memory",
        "@com_google_absl//absl/strings",
        "@com_google_absl//absl/types:optional",
        "@com_google_absl//absl/types:span",
    ],
)

tf_cc_test(
    name = "algebraic_simplifier_test",
    srcs = ["algebraic_simplifier_test.cc"],
    deps = [
        ":algebraic_simplifier",
        ":hlo",
        ":hlo_casting_utils",
        ":hlo_creation_utils",
        ":hlo_parser",
        ":hlo_pass",
        ":hlo_pass_pipeline",
        ":pattern_matcher",
        ":pattern_matcher_gmock",
        ":shape_inference",
        "//tensorflow/compiler/xla:literal",
        "//tensorflow/compiler/xla:shape_util",
        "//tensorflow/compiler/xla:test",
        "//tensorflow/compiler/xla:types",
        "//tensorflow/compiler/xla:util",
        "//tensorflow/compiler/xla:window_util",
        "//tensorflow/compiler/xla:xla_data_proto_cc",
        "//tensorflow/compiler/xla/tests:hlo_test_base",
        "//tensorflow/compiler/xla/tests:xla_internal_test_main",  # fixdeps: keep
        "//tensorflow/core:lib",
        "//tensorflow/core:test",
        "@com_google_absl//absl/memory",
        "@com_google_absl//absl/strings",
    ],
)

cc_library(
    name = "logistic_expander",
    srcs = ["logistic_expander.cc"],
    hdrs = ["logistic_expander.h"],
    deps = [
        ":hlo",
        ":hlo_casting_utils",
        ":hlo_creation_utils",
        ":hlo_evaluator",
        ":hlo_pass",
        ":hlo_query",
        ":op_expander_pass",
        ":pattern_matcher",
        "//tensorflow/compiler/xla:comparison_util",
        "//tensorflow/compiler/xla:literal",
        "//tensorflow/compiler/xla:literal_util",
        "//tensorflow/compiler/xla:shape_util",
        "//tensorflow/compiler/xla:status_macros",
        "//tensorflow/compiler/xla:types",
        "//tensorflow/compiler/xla:util",
        "//tensorflow/compiler/xla:window_util",
        "//tensorflow/compiler/xla:xla_data_proto_cc",
        "//tensorflow/core:lib",
        "//tensorflow/core/platform:logging",
        "//tensorflow/core/platform:types",
        "//tensorflow/stream_executor/lib",
        "@com_google_absl//absl/algorithm:container",
        "@com_google_absl//absl/container:flat_hash_map",
        "@com_google_absl//absl/container:flat_hash_set",
        "@com_google_absl//absl/container:inlined_vector",
        "@com_google_absl//absl/memory",
        "@com_google_absl//absl/strings",
        "@com_google_absl//absl/types:optional",
        "@com_google_absl//absl/types:span",
    ],
)

tf_cc_test(
    name = "logistic_expander_test",
    srcs = ["logistic_expander_test.cc"],
    deps = [
        ":hlo",
        ":hlo_casting_utils",
        ":hlo_creation_utils",
        ":hlo_parser",
        ":hlo_pass",
        ":hlo_pass_pipeline",
        ":logistic_expander",
        ":pattern_matcher",
        ":pattern_matcher_gmock",
        ":shape_inference",
        "//tensorflow/compiler/xla:literal",
        "//tensorflow/compiler/xla:shape_util",
        "//tensorflow/compiler/xla:test",
        "//tensorflow/compiler/xla:types",
        "//tensorflow/compiler/xla:util",
        "//tensorflow/compiler/xla:window_util",
        "//tensorflow/compiler/xla:xla_data_proto_cc",
        "//tensorflow/compiler/xla/tests:hlo_test_base",
        "//tensorflow/compiler/xla/tests:xla_internal_test_main",  # fixdeps: keep
        "//tensorflow/core:lib",
        "//tensorflow/core:test",
        "@com_google_absl//absl/memory",
        "@com_google_absl//absl/strings",
    ],
)

cc_library(
    name = "collectives_schedule_linearizer",
    srcs = ["collectives_schedule_linearizer.cc"],
    hdrs = ["collectives_schedule_linearizer.h"],
    deps = [
        ":hlo",
        ":hlo_casting_utils",
        ":hlo_domain_map",
        ":hlo_pass",
        ":hlo_query",
        ":hlo_reachability",
        ":shape_inference",
        "//tensorflow/compiler/xla:array2d",
        "//tensorflow/compiler/xla:literal",
        "//tensorflow/compiler/xla:shape_util",
        "//tensorflow/compiler/xla:status_macros",
        "//tensorflow/compiler/xla:statusor",
        "//tensorflow/compiler/xla:xla_data_proto_cc",
        "//tensorflow/core:lib",
        "@com_google_absl//absl/container:flat_hash_map",
        "@com_google_absl//absl/container:flat_hash_set",
        "@com_google_absl//absl/strings",
    ],
)

tf_cc_test(
    name = "collectives_schedule_linearizer_test",
    srcs = ["collectives_schedule_linearizer_test.cc"],
    deps = [
        ":collectives_schedule_linearizer",
        ":hlo",
        ":hlo_graph_dumper",
        ":hlo_matchers",
        ":hlo_runner",
        ":pattern_matcher",
        "//tensorflow/compiler/xla:debug_options_flags",
        "//tensorflow/compiler/xla:literal",
        "//tensorflow/compiler/xla:shape_util",
        "//tensorflow/compiler/xla:test",
        "//tensorflow/compiler/xla:test_helpers",
        "//tensorflow/compiler/xla:xla_data_proto_cc",
        "//tensorflow/compiler/xla/tests:hlo_test_base",
        "//tensorflow/compiler/xla/tests:xla_internal_test_main",
        "//tensorflow/core:test",
    ],
)

cc_library(
    name = "collective_combiner_utils",
    hdrs = ["collective_combiner_utils.h"],
    deps = [
        ":hlo",
        ":hlo_domain_map",
        ":hlo_reachability",
        "//tensorflow/compiler/xla:shape_util",
        "//tensorflow/compiler/xla:status_macros",
        "//tensorflow/compiler/xla:xla_data_proto_cc",
        "//tensorflow/core:lib_proto_parsing",
        "//tensorflow/core:tflite_portable_logging",
        "@com_google_absl//absl/container:flat_hash_map",
        "@com_google_absl//absl/container:flat_hash_set",
    ],
)

cc_library(
    name = "collective_decomposer_utils",
    srcs = ["collective_decomposer_utils.cc"],
    hdrs = ["collective_decomposer_utils.h"],
    deps = [
        ":collective_ops_utils",
        ":hlo",
        ":hlo_module_config",
        "//tensorflow/compiler/xla:literal_util",
        "//tensorflow/compiler/xla:shape_util",
        "//tensorflow/compiler/xla:status_macros",
        "//tensorflow/compiler/xla:statusor",
        "@com_google_absl//absl/strings",
    ],
)

cc_library(
    name = "all_gather_broadcast_reorder",
    srcs = ["all_gather_broadcast_reorder.cc"],
    hdrs = ["all_gather_broadcast_reorder.h"],
    deps = [
        ":hlo",
        ":hlo_casting_utils",
        ":hlo_pass",
        ":hlo_query",
        "//tensorflow/compiler/xla:shape_util",
        "//tensorflow/compiler/xla:statusor",
        "//tensorflow/compiler/xla:util",
        "@com_google_absl//absl/algorithm:container",
        "@com_google_absl//absl/container:flat_hash_set",
    ],
)

tf_cc_test(
    name = "all_gather_broadcast_reorder_test",
    srcs = ["all_gather_broadcast_reorder_test.cc"],
    deps = [
        ":all_gather_broadcast_reorder",
        ":hlo",
        ":hlo_matchers",
        "//tensorflow/compiler/xla/tests:hlo_test_base",
        "//tensorflow/compiler/xla/tests:xla_internal_test_main",
        "//tensorflow/core:test",
        "//tensorflow/core/platform:statusor",
    ],
)

cc_library(
    name = "all_gather_combiner",
    srcs = ["all_gather_combiner.cc"],
    hdrs = ["all_gather_combiner.h"],
    deps = [
        ":collective_combiner_utils",
        ":hlo",
        ":hlo_casting_utils",
        ":hlo_domain_map",
        ":hlo_pass",
        ":hlo_query",
        ":hlo_reachability",
        ":shape_inference",
        "//tensorflow/compiler/xla:array2d",
        "//tensorflow/compiler/xla:literal",
        "//tensorflow/compiler/xla:shape_util",
        "//tensorflow/compiler/xla:status_macros",
        "//tensorflow/compiler/xla:statusor",
        "//tensorflow/compiler/xla:xla_data_proto_cc",
        "//tensorflow/core:lib",
        "@com_google_absl//absl/container:flat_hash_map",
        "@com_google_absl//absl/container:flat_hash_set",
        "@com_google_absl//absl/strings",
    ],
)

tf_cc_test(
    name = "all_gather_combiner_test",
    srcs = ["all_gather_combiner_test.cc"],
    deps = [
        ":all_gather_combiner",
        ":hlo",
        ":hlo_matchers",
        "//tensorflow/compiler/xla:literal",
        "//tensorflow/compiler/xla:literal_util",
        "//tensorflow/compiler/xla:shape_util",
        "//tensorflow/compiler/xla:types",
        "//tensorflow/compiler/xla:xla_data_proto_cc",
        "//tensorflow/compiler/xla/tests:hlo_test_base",
        "//tensorflow/compiler/xla/tests:test_utils",
        "//tensorflow/core:lib",
        "//tensorflow/core:test",
        "//tensorflow/core:test_main",
        "@com_google_absl//absl/memory",
    ],
)

cc_library(
    name = "all_reduce_combiner",
    srcs = ["all_reduce_combiner.cc"],
    hdrs = ["all_reduce_combiner.h"],
    deps = [
        ":all_reduce_key",
        ":collective_combiner_utils",
        ":hlo",
        ":hlo_casting_utils",
        ":hlo_domain_map",
        ":hlo_pass",
        ":hlo_query",
        ":hlo_reachability",
        ":shape_inference",
        "//tensorflow/compiler/xla:array2d",
        "//tensorflow/compiler/xla:literal",
        "//tensorflow/compiler/xla:shape_util",
        "//tensorflow/compiler/xla:status_macros",
        "//tensorflow/compiler/xla:statusor",
        "//tensorflow/compiler/xla:xla_data_proto_cc",
        "//tensorflow/core:lib",
        "@com_google_absl//absl/container:flat_hash_map",
        "@com_google_absl//absl/container:flat_hash_set",
        "@com_google_absl//absl/strings",
    ],
)

tf_cc_test(
    name = "all_reduce_combiner_test",
    srcs = ["all_reduce_combiner_test.cc"],
    deps = [
        ":all_reduce_combiner",
        ":hlo",
        ":hlo_matchers",
        "//tensorflow/compiler/xla:literal",
        "//tensorflow/compiler/xla:literal_util",
        "//tensorflow/compiler/xla:shape_util",
        "//tensorflow/compiler/xla:types",
        "//tensorflow/compiler/xla:xla_data_proto_cc",
        "//tensorflow/compiler/xla/tests:hlo_test_base",
        "//tensorflow/compiler/xla/tests:test_utils",
        "//tensorflow/core:lib",
        "//tensorflow/core:test",
        "//tensorflow/core:test_main",
        "@com_google_absl//absl/memory",
    ],
)

cc_library(
    name = "reduce_scatter_combiner",
    srcs = ["reduce_scatter_combiner.cc"],
    hdrs = ["reduce_scatter_combiner.h"],
    deps = [
        ":all_reduce_key",
        ":collective_combiner_utils",
        ":collective_ops_utils",
        ":hlo",
        ":hlo_casting_utils",
        ":hlo_domain_map",
        ":hlo_pass",
        ":hlo_query",
        ":hlo_reachability",
        ":shape_inference",
        "//tensorflow/compiler/xla:array2d",
        "//tensorflow/compiler/xla:literal",
        "//tensorflow/compiler/xla:shape_util",
        "//tensorflow/compiler/xla:status_macros",
        "//tensorflow/compiler/xla:statusor",
        "//tensorflow/compiler/xla:xla_data_proto_cc",
        "//tensorflow/core:lib",
        "@com_google_absl//absl/container:flat_hash_map",
        "@com_google_absl//absl/container:flat_hash_set",
        "@com_google_absl//absl/strings",
    ],
)

tf_cc_test(
    name = "reduce_scatter_combiner_test",
    srcs = ["reduce_scatter_combiner_test.cc"],
    deps = [
        ":hlo",
        ":hlo_matchers",
        ":reduce_scatter_combiner",
        "//tensorflow/compiler/xla:literal",
        "//tensorflow/compiler/xla:literal_util",
        "//tensorflow/compiler/xla:shape_util",
        "//tensorflow/compiler/xla:types",
        "//tensorflow/compiler/xla:xla_data_proto_cc",
        "//tensorflow/compiler/xla/tests:hlo_test_base",
        "//tensorflow/compiler/xla/tests:test_utils",
        "//tensorflow/core:lib",
        "//tensorflow/core:test",
        "//tensorflow/core:test_main",
        "@com_google_absl//absl/memory",
    ],
)

cc_library(
    name = "all_reduce_simplifier",
    srcs = ["all_reduce_simplifier.cc"],
    hdrs = ["all_reduce_simplifier.h"],
    deps = [
        ":hlo",
        ":hlo_pass",
        ":hlo_replication_analysis",
        "//tensorflow/compiler/xla:literal_util",
        "//tensorflow/compiler/xla:shape_util",
        "//tensorflow/compiler/xla:statusor",
    ],
)

tf_cc_test(
    name = "all_reduce_simplifier_test",
    srcs = ["all_reduce_simplifier_test.cc"],
    deps = [
        ":all_reduce_simplifier",
        ":hlo",
        ":hlo_parser",
        ":hlo_pass",
        ":pattern_matcher",
        ":pattern_matcher_gmock",
        "//tensorflow/compiler/xla:literal",
        "//tensorflow/compiler/xla:shape_util",
        "//tensorflow/compiler/xla:test",
        "//tensorflow/compiler/xla:types",
        "//tensorflow/compiler/xla:window_util",
        "//tensorflow/compiler/xla/tests:hlo_test_base",
        "//tensorflow/compiler/xla/tests:xla_internal_test_main",  # fixdeps: keep
        "//tensorflow/core:lib",
        "//tensorflow/core:test",
        "@com_google_absl//absl/memory",
        "@com_google_absl//absl/strings",
    ],
)

cc_library(
    name = "reduce_scatter_decomposer",
    srcs = ["reduce_scatter_decomposer.cc"],
    hdrs = ["reduce_scatter_decomposer.h"],
    deps = [
        ":collective_decomposer_utils",
        ":collective_ops_utils",
        ":hlo",
        ":hlo_casting_utils",
        ":hlo_creation_utils",
        ":hlo_module_config",
        ":hlo_pass",
        ":hlo_query",
        "//tensorflow/compiler/xla:literal_util",
        "//tensorflow/compiler/xla:shape_util",
        "//tensorflow/compiler/xla:statusor",
        "@com_google_absl//absl/strings",
    ],
)

tf_cc_test(
    name = "reduce_scatter_decomposer_test",
    srcs = ["reduce_scatter_decomposer_test.cc"],
    deps = [
        ":collective_ops_utils",
        ":hlo",
        ":hlo_matchers",
        ":hlo_parser",
        ":reduce_scatter_decomposer",
        "//tensorflow/compiler/xla:literal_util",
        "//tensorflow/compiler/xla:status_macros",
        "//tensorflow/compiler/xla:types",
        "//tensorflow/compiler/xla/tests:hlo_test_base",
        "//tensorflow/compiler/xla/tests:test_utils",
        "//tensorflow/compiler/xla/tests:xla_internal_test_main",  # fixdeps: keep
        "//tensorflow/core:lib",
        "//tensorflow/core:test",
    ],
)

cc_library(
    name = "batch_dot_simplification",
    srcs = ["batch_dot_simplification.cc"],
    hdrs = ["batch_dot_simplification.h"],
    deps = [
        ":hlo",
        ":hlo_creation_utils",
        ":hlo_pass",
        "@com_google_absl//absl/algorithm:container",
    ],
)

tf_cc_test(
    name = "batch_dot_simplification_test",
    srcs = ["batch_dot_simplification_test.cc"],
    deps = [
        ":batch_dot_simplification",
        ":hlo",
        ":hlo_matchers",
        ":hlo_pass",
        "//tensorflow/compiler/xla:literal",
        "//tensorflow/compiler/xla:shape_util",
        "//tensorflow/compiler/xla:test",
        "//tensorflow/compiler/xla:types",
        "//tensorflow/compiler/xla:util",
        "//tensorflow/compiler/xla:window_util",
        "//tensorflow/compiler/xla:xla_data_proto_cc",
        "//tensorflow/compiler/xla/tests:hlo_test_base",
        "//tensorflow/compiler/xla/tests:xla_internal_test_main",  # fixdeps: keep
        "//tensorflow/core:lib",
        "//tensorflow/core:test",
    ],
)

tf_cc_test(
    name = "gather_expander_test",
    srcs = ["gather_expander_test.cc"],
    deps = [
        ":gather_expander",
        ":hlo_query",
        "//tensorflow/compiler/xla:test",
        "//tensorflow/compiler/xla/tests:hlo_test_base",
        "//tensorflow/compiler/xla/tests:test_macros_header",
        "//tensorflow/compiler/xla/tests:xla_internal_test_main",  # fixdeps: keep
    ],
)

cc_library(
    name = "conditional_simplifier",
    srcs = ["conditional_simplifier.cc"],
    hdrs = ["conditional_simplifier.h"],
    deps = [
        ":call_graph",
        ":call_inliner",
        ":hlo",
        ":hlo_pass",
        "//tensorflow/compiler/xla:literal",
        "//tensorflow/compiler/xla:shape_util",
        "//tensorflow/compiler/xla:status_macros",
        "//tensorflow/compiler/xla:statusor",
        "//tensorflow/compiler/xla:types",
        "//tensorflow/compiler/xla:util",
        "//tensorflow/core:lib",
        "@com_google_absl//absl/algorithm:container",
        "@com_google_absl//absl/container:flat_hash_map",
        "@com_google_absl//absl/container:flat_hash_set",
        "@com_google_absl//absl/strings",
    ],
)

tf_cc_test(
    name = "conditional_simplifier_test",
    srcs = ["conditional_simplifier_test.cc"],
    deps = [
        ":conditional_simplifier",
        ":hlo",
        ":hlo_matchers",
        "//tensorflow/compiler/xla:literal",
        "//tensorflow/compiler/xla:literal_util",
        "//tensorflow/compiler/xla:shape_util",
        "//tensorflow/compiler/xla:test",
        "//tensorflow/compiler/xla:types",
        "//tensorflow/compiler/xla:xla_data_proto_cc",
        "//tensorflow/compiler/xla/tests:hlo_test_base",
        "//tensorflow/compiler/xla/tests:xla_internal_test_main",
        "//tensorflow/core:lib",
        "//tensorflow/core:test",
        "//tensorflow/stream_executor/lib",
    ],
)

cc_library(
    name = "conditional_code_motion",
    srcs = ["conditional_code_motion.cc"],
    hdrs = ["conditional_code_motion.h"],
    deps = [
        ":call_graph",
        ":call_inliner",
        ":hlo",
        ":hlo_casting_utils",
        ":hlo_cse",
        ":hlo_dce",
        ":hlo_pass",
        ":hlo_pass_pipeline",
        ":hlo_verifier",
        ":tuple_simplifier",
        "//tensorflow/compiler/xla:debug_options_flags",
        "//tensorflow/compiler/xla:literal",
        "//tensorflow/compiler/xla:shape_util",
        "//tensorflow/compiler/xla:status_macros",
        "//tensorflow/compiler/xla:statusor",
        "//tensorflow/compiler/xla:types",
        "//tensorflow/compiler/xla:util",
        "//tensorflow/core:lib",
        "@com_google_absl//absl/algorithm:container",
        "@com_google_absl//absl/strings",
    ],
)

tf_cc_test(
    name = "conditional_code_motion_test",
    srcs = ["conditional_code_motion_test.cc"],
    deps = [
        ":conditional_code_motion",
        ":hlo",
        ":hlo_matchers",
        "//tensorflow/compiler/xla:literal",
        "//tensorflow/compiler/xla:literal_util",
        "//tensorflow/compiler/xla:shape_util",
        "//tensorflow/compiler/xla:test",
        "//tensorflow/compiler/xla:types",
        "//tensorflow/compiler/xla:xla_data_proto_cc",
        "//tensorflow/compiler/xla/tests:hlo_test_base",
        "//tensorflow/compiler/xla/tests:xla_internal_test_main",
        "//tensorflow/core:lib",
        "//tensorflow/core:test",
        "@com_google_absl//absl/flags:flag",
    ],
)

cc_library(
    name = "convolution_group_converter",
    srcs = ["convolution_group_converter.cc"],
    hdrs = ["convolution_group_converter.h"],
    deps = [
        ":hlo",
        ":hlo_creation_utils",
        ":hlo_pass",
        "//tensorflow/compiler/xla:literal",
        "//tensorflow/compiler/xla:literal_util",
        "//tensorflow/compiler/xla:shape_util",
        "//tensorflow/compiler/xla:status_macros",
        "//tensorflow/compiler/xla:types",
        "//tensorflow/compiler/xla:util",
        "//tensorflow/compiler/xla:xla_data_proto_cc",
        "//tensorflow/core:lib",
        "@com_google_absl//absl/memory",
        "@com_google_absl//absl/strings",
    ],
)

tf_cc_test(
    name = "convolution_group_converter_test",
    size = "small",
    srcs = ["convolution_group_converter_test.cc"],
    deps = [
        ":convolution_group_converter",
        ":hlo",
        ":hlo_matchers",
        "//tensorflow/compiler/xla:test",
        "//tensorflow/compiler/xla:types",
        "//tensorflow/compiler/xla/tests:hlo_test_base",
        "//tensorflow/compiler/xla/tests:xla_internal_test_main",  # fixdeps: keep
    ],
)

cc_library(
    name = "space_to_batch_converter",
    srcs = ["space_to_batch_converter.cc"],
    hdrs = ["space_to_batch_converter.h"],
    deps = [
        ":hlo",
        ":hlo_creation_utils",
        ":hlo_pass",
        ":pattern_matcher",
        ":shape_inference",
        "//tensorflow/compiler/xla:debug_options_flags",
        "//tensorflow/compiler/xla:literal",
        "//tensorflow/compiler/xla:literal_util",
        "//tensorflow/compiler/xla:shape_util",
        "//tensorflow/compiler/xla:status_macros",
        "//tensorflow/compiler/xla:statusor",
        "//tensorflow/compiler/xla:types",
        "//tensorflow/compiler/xla:util",
        "//tensorflow/compiler/xla:xla_data_proto_cc",
        "//tensorflow/core:lib",
        "//tensorflow/stream_executor/lib",
        "@com_google_absl//absl/algorithm",
        "@com_google_absl//absl/algorithm:container",
        "@com_google_absl//absl/container:flat_hash_map",
        "@com_google_absl//absl/container:flat_hash_set",
        "@com_google_absl//absl/memory",
        "@com_google_absl//absl/strings",
        "@com_google_absl//absl/types:span",
    ],
)

tf_cc_test(
    name = "space_to_batch_converter_test",
    size = "small",
    srcs = ["space_to_batch_converter_test.cc"],
    deps = [
        ":hlo",
        ":hlo_matchers",
        ":space_to_batch_converter",
        "//tensorflow/compiler/xla:test",
        "//tensorflow/compiler/xla:types",
        "//tensorflow/compiler/xla/tests:hlo_test_base",
        "//tensorflow/compiler/xla/tests:xla_internal_test_main",  # fixdeps: keep
    ],
)

cc_library(
    name = "while_loop_analysis",
    srcs = ["while_loop_analysis.cc"],
    hdrs = ["while_loop_analysis.h"],
    deps = [
        ":hlo",
        ":hlo_evaluator",
        ":pattern_matcher",
        "//tensorflow/compiler/xla/service:hlo_reachability",
        "@com_google_absl//absl/base",
        "@com_google_absl//absl/types:optional",
    ],
)

tf_cc_test(
    name = "while_loop_analysis_test",
    srcs = ["while_loop_analysis_test.cc"],
    deps = [
        ":hlo_parser",
        ":while_loop_analysis",
        "//tensorflow/compiler/xla:test",
        "//tensorflow/compiler/xla/tests:hlo_test_base",
        "//tensorflow/compiler/xla/tests:xla_internal_test_main",
        "//tensorflow/core:test",
    ],
)

cc_library(
    name = "while_loop_simplifier",
    srcs = ["while_loop_simplifier.cc"],
    hdrs = ["while_loop_simplifier.h"],
    deps = [
        ":call_inliner",
        ":hlo",
        ":hlo_pass",
        ":hlo_query",
        ":pattern_matcher",
        ":while_loop_analysis",
        "//tensorflow/compiler/xla:shape_util",
        "//tensorflow/compiler/xla:statusor",
        "@com_google_absl//absl/algorithm:container",
        "@com_google_absl//absl/container:flat_hash_map",
        "@com_google_absl//absl/container:flat_hash_set",
        "@com_google_absl//absl/strings",
        "@com_google_absl//absl/types:optional",
    ],
)

tf_cc_test(
    name = "while_loop_simplifier_test",
    srcs = ["while_loop_simplifier_test.cc"],
    deps = [
        ":algebraic_simplifier",
        ":hlo",
        ":hlo_cse",
        ":hlo_dce",
        ":hlo_matchers",
        ":hlo_parser",
        ":hlo_pass",
        ":hlo_pass_pipeline",
        ":tuple_simplifier",
        ":while_loop_simplifier",
        "//tensorflow/compiler/xla:test",
        "//tensorflow/compiler/xla/tests:hlo_test_base",
        "//tensorflow/compiler/xla/tests:xla_internal_test_main",
        "//tensorflow/core:lib",
        "//tensorflow/core:test",
        "@com_google_absl//absl/strings",
    ],
)

cc_library(
    name = "while_loop_trip_count_annotator",
    srcs = ["while_loop_trip_count_annotator.cc"],
    hdrs = ["while_loop_trip_count_annotator.h"],
    deps = [
        ":hlo",
        ":hlo_pass",
        ":while_loop_analysis",
        "//tensorflow/compiler/xla:statusor",
        "//tensorflow/compiler/xla:xla_data_proto_cc",
    ],
)

tf_cc_test(
    name = "while_loop_trip_count_annotator_test",
    srcs = ["while_loop_trip_count_annotator_test.cc"],
    deps = [
        ":pattern_matcher",
        ":while_loop_simplifier",
        ":while_loop_trip_count_annotator",
        "//tensorflow/compiler/xla:literal",
        "//tensorflow/compiler/xla:shape_util",
        "//tensorflow/compiler/xla:status_macros",
        "//tensorflow/compiler/xla:test",
        "//tensorflow/compiler/xla/tests:hlo_test_base",
        "//tensorflow/compiler/xla/tests:xla_internal_test_main",  # fixdeps: keep
        "//tensorflow/core:test",
    ],
)

cc_library(
    name = "defuser",
    srcs = ["defuser.cc"],
    hdrs = ["defuser.h"],
    deps = [
        ":call_graph",
        ":hlo",
        ":hlo_pass",
        "//tensorflow/compiler/xla:status_macros",
        "//tensorflow/compiler/xla:types",
        "//tensorflow/compiler/xla:util",
        "//tensorflow/core:lib",
        "@com_google_absl//absl/container:flat_hash_map",
    ],
)

tf_cc_test(
    name = "defuser_test",
    srcs = ["defuser_test.cc"],
    deps = [
        ":defuser",
        ":hlo_matchers",
        "//tensorflow/compiler/xla:literal",
        "//tensorflow/compiler/xla:shape_util",
        "//tensorflow/compiler/xla/tests:hlo_test_base",
        "//tensorflow/compiler/xla/tests:xla_internal_test_main",
    ],
)

cc_library(
    name = "dot_decomposer",
    srcs = ["dot_decomposer.cc"],
    hdrs = ["dot_decomposer.h"],
    deps = [
        ":hlo",
        ":hlo_pass",
        "//tensorflow/compiler/xla:permutation_util",
        "//tensorflow/compiler/xla:shape_util",
        "//tensorflow/compiler/xla:status_macros",
        "//tensorflow/compiler/xla:types",
        "//tensorflow/core:lib",
        "@com_google_absl//absl/algorithm:container",
        "@com_google_absl//absl/strings",
    ],
)

tf_cc_test(
    name = "dot_decomposer_test",
    srcs = ["dot_decomposer_test.cc"],
    deps = [
        ":dot_decomposer",
        ":hlo_matchers",
        ":hlo_parser",
        "//tensorflow/compiler/xla/tests:hlo_test_base",
        "//tensorflow/compiler/xla/tests:test_utils",
        "//tensorflow/compiler/xla/tests:xla_internal_test_main",  # fixdeps: keep
    ],
)

cc_library(
    name = "all_to_all_decomposer",
    srcs = ["all_to_all_decomposer.cc"],
    hdrs = ["all_to_all_decomposer.h"],
    deps = [
        ":hlo",
        ":hlo_casting_utils",
        ":hlo_pass",
        ":op_expander_pass",
        "//tensorflow/compiler/xla:literal_util",
        "//tensorflow/compiler/xla:shape_util",
        "//tensorflow/compiler/xla:status_macros",
        "//tensorflow/compiler/xla:types",
        "//tensorflow/compiler/xla:util",
        "//tensorflow/core:lib",
        "@com_google_absl//absl/algorithm:container",
        "@com_google_absl//absl/strings",
        "@com_google_absl//absl/types:optional",
    ],
)

cc_library(
    name = "all_gather_decomposer",
    srcs = ["all_gather_decomposer.cc"],
    hdrs = ["all_gather_decomposer.h"],
    deps = [
        ":collective_decomposer_utils",
        ":collective_ops_utils",
        ":hlo",
        ":hlo_casting_utils",
        ":hlo_pass",
        "//tensorflow/compiler/xla:literal_util",
        "//tensorflow/compiler/xla:shape_util",
        "//tensorflow/compiler/xla:status_macros",
        "//tensorflow/compiler/xla:types",
        "//tensorflow/core:lib",
        "@com_google_absl//absl/algorithm:container",
        "@com_google_absl//absl/strings",
    ],
)

tf_cc_test(
    name = "all_gather_decomposer_test",
    srcs = ["all_gather_decomposer_test.cc"],
    deps = [
        ":all_gather_decomposer",
        ":hlo",
        ":hlo_matchers",
        ":hlo_parser",
        "//tensorflow/compiler/xla:status_macros",
        "//tensorflow/compiler/xla:types",
        "//tensorflow/compiler/xla/tests:hlo_test_base",
        "//tensorflow/compiler/xla/tests:test_utils",
        "//tensorflow/compiler/xla/tests:xla_internal_test_main",  # fixdeps: keep
        "//tensorflow/core:lib",
        "//tensorflow/core:test",
    ],
)

cc_library(
    name = "tuple_simplifier",
    srcs = ["tuple_simplifier.cc"],
    hdrs = ["tuple_simplifier.h"],
    deps = [
        ":hlo",
        ":hlo_pass",
        "//tensorflow/compiler/xla:status_macros",
        "//tensorflow/compiler/xla:types",
        "//tensorflow/compiler/xla:util",
        "//tensorflow/core:lib",
    ],
)

tf_cc_test(
    name = "tuple_simplifier_test",
    srcs = ["tuple_simplifier_test.cc"],
    deps = [
        ":hlo",
        ":hlo_matchers",
        ":tuple_simplifier",
        "//tensorflow/compiler/xla:literal",
        "//tensorflow/compiler/xla:shape_util",
        "//tensorflow/compiler/xla:test",
        "//tensorflow/compiler/xla:types",
        "//tensorflow/compiler/xla/tests:hlo_test_base",
        "//tensorflow/compiler/xla/tests:xla_internal_test_main",
        "//tensorflow/core:test",
    ],
)

cc_library(
    name = "reshape_mover",
    srcs = ["reshape_mover.cc"],
    hdrs = ["reshape_mover.h"],
    deps = [
        ":hlo_pass",
        "//tensorflow/compiler/xla:literal",
        "//tensorflow/compiler/xla:permutation_util",
        "//tensorflow/compiler/xla:shape_util",
        "//tensorflow/compiler/xla:status_macros",
        "//tensorflow/compiler/xla:util",
        "//tensorflow/core:lib",
        "@com_google_absl//absl/algorithm:container",
    ],
)

cc_library(
    name = "dynamic_window_utils",
    srcs = ["dynamic_window_utils.cc"],
    hdrs = ["dynamic_window_utils.h"],
    deps = [
        ":hlo",
        ":shape_inference",
        "//tensorflow/compiler/xla:literal",
        "//tensorflow/compiler/xla:literal_util",
        "//tensorflow/compiler/xla:status",
        "//tensorflow/compiler/xla:statusor",
        "//tensorflow/compiler/xla:types",
        "//tensorflow/core/platform:macros",
    ],
)

cc_library(
    name = "dynamic_dimension_inference",
    srcs = ["dynamic_dimension_inference.cc"],
    hdrs = ["dynamic_dimension_inference.h"],
    deps = [
        ":dynamic_window_utils",
        ":hlo",
        ":hlo_casting_utils",
        ":tuple_util",
        ":while_util",
        "//tensorflow/compiler/xla:literal_util",
        "//tensorflow/compiler/xla:shape_tree",
        "//tensorflow/compiler/xla:shape_util",
        "//tensorflow/compiler/xla:status",
        "//tensorflow/compiler/xla:status_macros",
        "//tensorflow/compiler/xla:statusor",
        "//tensorflow/compiler/xla:types",
        "//tensorflow/compiler/xla:util",
        "//tensorflow/compiler/xla:window_util",
        "//tensorflow/core/platform:macros",
        "@com_google_absl//absl/container:flat_hash_map",
        "@com_google_absl//absl/strings",
        "@com_google_absl//absl/types:span",
    ],
)

cc_library(
    name = "dynamic_dimension_simplifier",
    srcs = ["dynamic_dimension_simplifier.cc"],
    hdrs = ["dynamic_dimension_simplifier.h"],
    deps = [
        ":hlo",
        ":hlo_pass",
        "//tensorflow/compiler/xla:status_macros",
    ],
)

tf_cc_test(
    name = "dynamic_dimension_simplifier_test",
    srcs = ["dynamic_dimension_simplifier_test.cc"],
    deps = [
        ":dynamic_dimension_simplifier",
        ":hlo",
        ":hlo_casting_utils",
        ":hlo_creation_utils",
        ":hlo_parser",
        ":hlo_pass",
        ":hlo_pass_pipeline",
        ":pattern_matcher",
        ":pattern_matcher_gmock",
        ":shape_inference",
        "//tensorflow/compiler/xla:literal",
        "//tensorflow/compiler/xla:shape_util",
        "//tensorflow/compiler/xla:test",
        "//tensorflow/compiler/xla:types",
        "//tensorflow/compiler/xla:util",
        "//tensorflow/compiler/xla:window_util",
        "//tensorflow/compiler/xla:xla_data_proto_cc",
        "//tensorflow/compiler/xla/tests:hlo_test_base",
        "//tensorflow/compiler/xla/tests:xla_internal_test_main",  # fixdeps: keep
        "//tensorflow/core:lib",
        "//tensorflow/core:test",
        "@com_google_absl//absl/memory",
        "@com_google_absl//absl/strings",
    ],
)

cc_library(
    name = "dynamic_padder",
    srcs = ["dynamic_padder.cc"],
    hdrs = ["dynamic_padder.h"],
    deps = [
        ":dynamic_dimension_inference",
        ":dynamic_window_utils",
        ":hlo",
        ":hlo_casting_utils",
        ":hlo_creation_utils",
        ":hlo_dce",
        ":hlo_pass",
        ":hlo_verifier",
        ":pattern_matcher",
        ":shape_inference",
        "//tensorflow/compiler/xla:comparison_util",
        "//tensorflow/compiler/xla:literal",
        "//tensorflow/compiler/xla:literal_util",
        "//tensorflow/compiler/xla:shape_util",
        "//tensorflow/compiler/xla:status_macros",
        "//tensorflow/compiler/xla:util",
        "//tensorflow/compiler/xla:window_util",
        "//tensorflow/compiler/xla:xla_data_proto_cc",
        "//tensorflow/compiler/xla/client:xla_builder",
        "//tensorflow/core:lib",
        "@com_google_absl//absl/algorithm:container",
        "@com_google_absl//absl/container:flat_hash_map",
        "@com_google_absl//absl/container:flat_hash_set",
        "@com_google_absl//absl/strings:str_format",
    ],
)

xla_test(
    name = "dynamic_padder_test",
    srcs = ["dynamic_padder_test.cc"],
    deps = [
        ":dynamic_padder",
        ":hlo",
        ":hlo_dce",
        ":hlo_matchers",
        ":hlo_parser",
        ":tuple_simplifier",
        "//tensorflow/compiler/xla:debug_options_flags",
        "//tensorflow/compiler/xla:literal",
        "//tensorflow/compiler/xla:shape_util",
        "//tensorflow/compiler/xla:status_macros",
        "//tensorflow/compiler/xla:test",
        "//tensorflow/compiler/xla:test_helpers",
        "//tensorflow/compiler/xla:util",
        "//tensorflow/compiler/xla:xla_data_proto_cc",
        "//tensorflow/compiler/xla/client:xla_builder",
        "//tensorflow/compiler/xla/tests:client_library_test_base",
        "//tensorflow/compiler/xla/tests:hlo_test_base",
        "//tensorflow/compiler/xla/tests:literal_test_util",
        "//tensorflow/compiler/xla/tests:test_macros_header",
        "//tensorflow/compiler/xla/tests:xla_internal_test_main",
        "//tensorflow/core:test",
        "@com_google_absl//absl/strings",
    ],
)

tf_cc_test(
    name = "dynamic_dimension_inference_test",
    srcs = ["dynamic_dimension_inference_test.cc"],
    deps = [
        ":dynamic_dimension_inference",
        ":hlo",
        ":hlo_casting_utils",
        ":hlo_matchers",
        ":hlo_runner",
        "//tensorflow/compiler/xla:debug_options_flags",
        "//tensorflow/compiler/xla:literal",
        "//tensorflow/compiler/xla:shape_util",
        "//tensorflow/compiler/xla:test",
        "//tensorflow/compiler/xla:test_helpers",
        "//tensorflow/compiler/xla:xla_data_proto_cc",
        "//tensorflow/compiler/xla/client:xla_builder",
        "//tensorflow/compiler/xla/tests:hlo_test_base",
        "//tensorflow/compiler/xla/tests:xla_internal_test_main",
        "//tensorflow/core:test",
    ],
)

tf_cc_test(
    name = "reshape_mover_test",
    srcs = ["reshape_mover_test.cc"],
    deps = [
        ":hlo",
        ":hlo_matchers",
        ":reshape_mover",
        "//tensorflow/compiler/xla:literal",
        "//tensorflow/compiler/xla:shape_util",
        "//tensorflow/compiler/xla:test",
        "//tensorflow/compiler/xla:test_helpers",
        "//tensorflow/compiler/xla:types",
        "//tensorflow/compiler/xla:util",
        "//tensorflow/compiler/xla:xla_data_proto_cc",
        "//tensorflow/compiler/xla/tests:hlo_test_base",
        "//tensorflow/compiler/xla/tests:xla_internal_test_main",
        "//tensorflow/core:lib",
        "@com_google_absl//absl/memory",
    ],
)

cc_library(
    name = "computation_placer",
    srcs = ["computation_placer.cc"],
    hdrs = ["computation_placer.h"],
    deps = [
        ":global_device_id",
        "@com_google_absl//absl/memory",
        "@com_google_absl//absl/strings",
        "@com_google_absl//absl/types:optional",
        "//tensorflow/compiler/xla:array2d",
        "//tensorflow/compiler/xla:literal",
        "//tensorflow/compiler/xla:shape_util",
        "//tensorflow/compiler/xla:status",
        "//tensorflow/compiler/xla:status_macros",
        "//tensorflow/compiler/xla:statusor",
        "//tensorflow/compiler/xla:types",
        "//tensorflow/compiler/xla:util",
        "//tensorflow/compiler/xla:xla_data_proto_cc",
        "//tensorflow/core:lib",
        "//tensorflow/core/platform:stream_executor_no_cuda",
        "//tensorflow/stream_executor:platform",
        "//tensorflow/stream_executor/cuda:cuda_platform_id",
        "//tensorflow/stream_executor/host:host_platform_id",
        "//tensorflow/stream_executor/rocm:rocm_platform_id",
    ] + if_libtpu([":tpu_computation_placer"]),
    alwayslink = True,  # Contains per-platform computation placer registration
)

cc_library(
    name = "computation_placer_hdr",
    hdrs = ["computation_placer.h"],
    deps = [
        ":global_device_id",
        "//tensorflow/compiler/xla:array2d",
        "//tensorflow/compiler/xla:status",
        "//tensorflow/compiler/xla:statusor",
        "//tensorflow/compiler/xla:xla_data_proto_cc",
        "//tensorflow/core:framework_lite",
        "//tensorflow/core:lib_proto_parsing",
        "//tensorflow/core:tflite_portable_logging",
        "//tensorflow/core/platform:macros",
        "//tensorflow/stream_executor:stream_header",
    ],
)

cc_library(
    name = "tpu_computation_placer",
    srcs = ["tpu_computation_placer.cc"],
    hdrs = ["tpu_computation_placer.h"],
    visibility = ["//visibility:public"],
    deps = [
        ":computation_placer_hdr",
        "//tensorflow/compiler/xla:statusor",
        "//tensorflow/core/tpu:tpu_api",
        "//tensorflow/stream_executor/tpu:status_helper",
        "//tensorflow/stream_executor/tpu:tpu_executor_c_api_hdrs",
        "//tensorflow/stream_executor/tpu:tpu_platform_hdr",
        "//tensorflow/stream_executor/tpu:tpu_platform_id",
        "//tensorflow/stream_executor/tpu:tpu_topology_external",
    ],
    alwayslink = True,  # Contains TPU computation placer registration
)

cc_library(
    name = "human_readable_profile_builder",
    srcs = ["human_readable_profile_builder.cc"],
    hdrs = ["human_readable_profile_builder.h"],
    deps = [
        "//tensorflow/compiler/xla:metric_table_report",
        "//tensorflow/compiler/xla:types",
        "//tensorflow/compiler/xla:util",
        "//tensorflow/core:lib",
        "@com_google_absl//absl/strings",
        "@com_google_absl//absl/strings:str_format",
    ],
)

cc_library(
    name = "generic_transfer_manager",
    srcs = ["generic_transfer_manager.cc"],
    hdrs = ["generic_transfer_manager.h"],
    deps = [
        ":transfer_manager",
        "//tensorflow/compiler/xla:literal",
        "//tensorflow/compiler/xla:shape_util",
        "//tensorflow/compiler/xla:status_macros",
        "//tensorflow/compiler/xla:types",
        "//tensorflow/compiler/xla:util",
        "//tensorflow/compiler/xla:xla_data_proto_cc",
        "//tensorflow/core:lib",
        "//tensorflow/core/platform:stream_executor_no_cuda",
    ],
    alwayslink = True,  # Contains per-platform transfer manager registration
)

cc_library(
    name = "hlo_cost_analysis",
    srcs = ["hlo_cost_analysis.cc"],
    hdrs = ["hlo_cost_analysis.h"],
    deps = [
        ":hlo",
        "//tensorflow/compiler/xla:shape_util",
        "//tensorflow/compiler/xla:status_macros",
        "//tensorflow/compiler/xla:statusor",
        "//tensorflow/compiler/xla:util",
        "//tensorflow/compiler/xla:window_util",
        "//tensorflow/compiler/xla:xla_data_proto_cc",
        "//tensorflow/core:lib",
        "//tensorflow/core:lib_internal",
        "@com_google_absl//absl/algorithm:container",
        "@com_google_absl//absl/memory",
        "@com_google_absl//absl/types:span",
    ],
)

tf_cc_test(
    name = "hlo_cost_analysis_test",
    srcs = ["hlo_cost_analysis_test.cc"],
    deps = [
        ":cpu_plugin",
        ":hlo",
        ":hlo_cost_analysis",
        ":local_service",
        ":service",
        "//tensorflow/compiler/xla:shape_util",
        "//tensorflow/compiler/xla:statusor",
        "//tensorflow/compiler/xla:test_helpers",
        "//tensorflow/compiler/xla:xla_data_proto_cc",
        "//tensorflow/compiler/xla/client",
        "//tensorflow/compiler/xla/client:client_library",
        "//tensorflow/compiler/xla/client:local_client",
        "//tensorflow/compiler/xla/client:padding",
        "//tensorflow/compiler/xla/client:xla_builder",
        "//tensorflow/compiler/xla/client:xla_computation",
        "//tensorflow/compiler/xla/tests:hlo_test_base",
        "//tensorflow/compiler/xla/tests:xla_internal_test_main",
        "//tensorflow/core:lib",
    ],
)

cc_library(
    name = "hlo_execution_profile",
    srcs = ["hlo_execution_profile.cc"],
    hdrs = ["hlo_execution_profile.h"],
    deps = [
        ":hlo",
        ":hlo_cost_analysis",
        ":hlo_execution_profile_data_cc",
        ":hlo_profile_printer",
        ":human_readable_profile_builder",
        "//tensorflow/compiler/xla:types",
        "//tensorflow/compiler/xla:util",
        "//tensorflow/core:lib",
        "@com_google_absl//absl/algorithm:container",
        "@com_google_absl//absl/memory",
    ],
)

tf_cc_test(
    name = "hlo_execution_profile_test",
    srcs = ["hlo_execution_profile_test.cc"],
    deps = [
        ":cpu_plugin",
        ":hlo_cost_analysis",
        ":hlo_execution_profile",
        "//tensorflow/compiler/xla/tests:hlo_test_base",
        "//tensorflow/compiler/xla/tests:xla_internal_test_main",
        "//tensorflow/core:lib",
        "@com_google_absl//absl/strings",
    ],
)

tf_cc_test(
    name = "hlo_computation_test",
    srcs = ["hlo_computation_test.cc"],
    deps = [
        ":hlo",
        ":hlo_matchers",
        ":pattern_matcher",
        ":pattern_matcher_gmock",
        "//tensorflow/compiler/xla:literal",
        "//tensorflow/compiler/xla:shape_util",
        "//tensorflow/compiler/xla:test",
        "//tensorflow/compiler/xla:test_helpers",
        "//tensorflow/compiler/xla/tests:hlo_test_base",
        "//tensorflow/compiler/xla/tests:xla_internal_test_main",
        "@com_google_absl//absl/container:flat_hash_map",
        "@com_google_absl//absl/container:flat_hash_set",
    ],
)

tf_cc_test(
    name = "hlo_module_test",
    srcs = ["hlo_module_test.cc"],
    deps = [
        ":hlo",
        ":hlo_matchers",
        ":hlo_memory_scheduler",
        "//tensorflow/compiler/xla:literal",
        "//tensorflow/compiler/xla:shape_util",
        "//tensorflow/compiler/xla:test",
        "//tensorflow/compiler/xla:util",
        "//tensorflow/compiler/xla:xla_data_proto_cc",
        "//tensorflow/compiler/xla/tests:hlo_test_base",
        "//tensorflow/compiler/xla/tests:xla_internal_test_main",
        "//tensorflow/core:lib",
        "//tensorflow/core:test",
        "@com_google_absl//absl/container:flat_hash_set",
        "@com_google_absl//absl/memory",
        "@com_google_absl//absl/types:span",
    ],
)

tf_cc_test(
    name = "hlo_module_metadata_test",
    srcs = ["hlo_module_metadata_test.cc"],
    deps = [
        ":hlo",
        "//tensorflow/compiler/xla:test",
        "//tensorflow/compiler/xla:test_helpers",
        "//tensorflow/compiler/xla/tests:xla_internal_test_main",
        "//tensorflow/stream_executor/lib",
    ],
)

cc_library(
    name = "buffer_value",
    srcs = ["buffer_value.cc"],
    hdrs = ["buffer_value.h"],
    deps = [
        ":hlo",
        ":hlo_proto_cc",
        "//tensorflow/compiler/xla:shape_util",
        "//tensorflow/compiler/xla:types",
        "//tensorflow/compiler/xla:xla_data_proto_cc",
        "//tensorflow/core:lib",
        "//tensorflow/core:lib_internal",
        "@com_google_absl//absl/strings",
        "@com_google_absl//absl/types:span",
    ],
)

cc_library(
    name = "buffer_value_containers",
    hdrs = ["buffer_value_containers.h"],
    deps = [
        ":buffer_value",
        ":logical_buffer",
        "//tensorflow/core:lib",
        "//tensorflow/core:lib_internal",
        "@com_google_absl//absl/container:flat_hash_set",
    ],
)

cc_library(
    name = "logical_buffer",
    srcs = ["logical_buffer.cc"],
    hdrs = ["logical_buffer.h"],
    deps = [
        ":buffer_value",
        ":hlo",
        ":hlo_proto_cc",
        "//tensorflow/compiler/xla:shape_util",
        "//tensorflow/compiler/xla:types",
        "//tensorflow/compiler/xla:xla_data_proto_cc",
        "//tensorflow/core:lib",
        "//tensorflow/core:lib_internal",
        "@com_google_absl//absl/strings",
        "@com_google_absl//absl/types:span",
    ],
)

cc_library(
    name = "hlo_value",
    srcs = ["hlo_value.cc"],
    hdrs = ["hlo_value.h"],
    deps = [
        ":buffer_value",
        ":hlo",
        "//tensorflow/compiler/xla:shape_tree",
        "//tensorflow/compiler/xla:shape_util",
        "//tensorflow/compiler/xla:status",
        "//tensorflow/compiler/xla:types",
        "//tensorflow/compiler/xla:util",
        "//tensorflow/compiler/xla:xla_data_proto_cc",
        "//tensorflow/core:lib",
        "//tensorflow/core/platform:logging",
        "//tensorflow/core/platform:macros",
        "//tensorflow/core/platform:types",
        "@com_google_absl//absl/container:flat_hash_set",
        "@com_google_absl//absl/memory",
        "@com_google_absl//absl/strings",
        "@com_google_absl//absl/strings:str_format",
        "@com_google_absl//absl/types:span",
    ],
)

cc_library(
    name = "hlo_dataflow_analysis",
    srcs = ["hlo_dataflow_analysis.cc"],
    hdrs = ["hlo_dataflow_analysis.h"],
    deps = [
        ":call_graph",
        ":hlo",
        ":hlo_casting_utils",
        ":hlo_phi_graph",
        ":hlo_value",
        "//tensorflow/compiler/xla:shape_util",
        "//tensorflow/compiler/xla:status",
        "//tensorflow/compiler/xla:statusor",
        "//tensorflow/compiler/xla:types",
        "//tensorflow/compiler/xla:util",
        "//tensorflow/compiler/xla:xla_data_proto_cc",
        "//tensorflow/core:lib",
        "@com_google_absl//absl/algorithm:container",
        "@com_google_absl//absl/container:flat_hash_map",
        "@com_google_absl//absl/container:flat_hash_set",
        "@com_google_absl//absl/container:inlined_vector",
        "@com_google_absl//absl/memory",
        "@com_google_absl//absl/strings",
        "@com_google_absl//absl/types:optional",
        "@com_google_absl//absl/types:span",
    ],
)

tf_cc_test(
    name = "hlo_dataflow_analysis_test",
    srcs = ["hlo_dataflow_analysis_test.cc"],
    deps = [
        ":flatten_call_graph",
        ":hlo",
        ":hlo_creation_utils",
        ":hlo_dataflow_analysis",
        ":hlo_graph_dumper",
        ":hlo_matchers",
        ":hlo_ordering",
        ":instruction_fusion",
        "//tensorflow/compiler/xla:literal",
        "//tensorflow/compiler/xla:shape_util",
        "//tensorflow/compiler/xla:status_macros",
        "//tensorflow/compiler/xla:test",
        "//tensorflow/compiler/xla:test_helpers",
        "//tensorflow/compiler/xla:xla_data_proto_cc",
        "//tensorflow/compiler/xla/tests:hlo_test_base",
        "//tensorflow/compiler/xla/tests:xla_internal_test_main",
        "//tensorflow/core:lib",
        "//tensorflow/core:test",
    ],
)

cc_library(
    name = "hlo_phi_graph",
    srcs = ["hlo_phi_graph.cc"],
    hdrs = ["hlo_phi_graph.h"],
    deps = [
        ":call_graph",
        ":hlo",
        ":hlo_casting_utils",
        ":hlo_value",
        "//tensorflow/compiler/xla:shape_util",
        "//tensorflow/compiler/xla:status",
        "//tensorflow/compiler/xla:statusor",
        "//tensorflow/compiler/xla:types",
        "//tensorflow/compiler/xla:util",
        "//tensorflow/core:lib",
        "@com_google_absl//absl/algorithm:container",
        "@com_google_absl//absl/container:flat_hash_map",
        "@com_google_absl//absl/container:flat_hash_set",
        "@com_google_absl//absl/container:inlined_vector",
        "@com_google_absl//absl/memory",
        "@com_google_absl//absl/strings",
        "@com_google_absl//absl/types:span",
    ],
)

tf_cc_test(
    name = "hlo_phi_graph_test",
    srcs = ["hlo_phi_graph_test.cc"],
    deps = [
        ":hlo",
        ":hlo_dataflow_analysis",
        ":hlo_graph_dumper",
        ":hlo_matchers",
        ":hlo_ordering",
        ":hlo_phi_graph",
        "//tensorflow/compiler/xla:literal",
        "//tensorflow/compiler/xla:literal_util",
        "//tensorflow/compiler/xla:shape_util",
        "//tensorflow/compiler/xla:status_macros",
        "//tensorflow/compiler/xla:test",
        "//tensorflow/compiler/xla:test_helpers",
        "//tensorflow/compiler/xla/tests:xla_internal_test_main",
        "//tensorflow/core:lib",
        "//tensorflow/core:test",
    ],
)

cc_library(
    name = "hlo_replication_analysis",
    srcs = ["hlo_replication_analysis.cc"],
    hdrs = ["hlo_replication_analysis.h"],
    deps = [
        ":hlo",
        ":hlo_casting_utils",
        "//tensorflow/compiler/xla:shape_util",
        "//tensorflow/compiler/xla:statusor",
        "//tensorflow/compiler/xla:util",
        "@com_google_absl//absl/algorithm:container",
        "@com_google_absl//absl/container:flat_hash_map",
        "@com_google_absl//absl/container:flat_hash_set",
        "@com_google_absl//absl/memory",
    ],
)

tf_cc_test(
    name = "hlo_replication_analysis_test",
    srcs = ["hlo_replication_analysis_test.cc"],
    deps = [
        ":hlo",
        ":hlo_replication_analysis",
        "//tensorflow/compiler/xla:shape_util",
        "//tensorflow/compiler/xla:types",
        "//tensorflow/compiler/xla/tests:hlo_test_base",
        "//tensorflow/compiler/xla/tests:xla_internal_test_main",
        "//tensorflow/core:test",
        "@com_google_absl//absl/memory",
    ],
)

cc_library(
    name = "hlo_liveness_analysis",
    srcs = ["hlo_liveness_analysis.cc"],
    hdrs = ["hlo_liveness_analysis.h"],
    deps = [
        ":call_graph",
        ":hlo",
        ":hlo_value",
        "//tensorflow/compiler/xla:shape_tree",
        "//tensorflow/compiler/xla:shape_util",
        "//tensorflow/compiler/xla:status",
        "//tensorflow/compiler/xla:statusor",
        "//tensorflow/compiler/xla:types",
        "//tensorflow/compiler/xla:util",
        "//tensorflow/core:lib",
        "@com_google_absl//absl/container:flat_hash_set",
        "@com_google_absl//absl/memory",
        "@com_google_absl//absl/strings",
    ],
)

tf_cc_test(
    name = "hlo_liveness_analysis_test",
    srcs = ["hlo_liveness_analysis_test.cc"],
    deps = [
        ":hlo",
        ":hlo_liveness_analysis",
        "//tensorflow/compiler/xla:literal",
        "//tensorflow/compiler/xla:shape_util",
        "//tensorflow/compiler/xla:status_macros",
        "//tensorflow/compiler/xla:test",
        "//tensorflow/compiler/xla:test_helpers",
        "//tensorflow/compiler/xla:xla_data_proto_cc",
        "//tensorflow/compiler/xla/tests:hlo_test_base",
        "//tensorflow/compiler/xla/tests:xla_internal_test_main",
        "//tensorflow/core:lib",
        "//tensorflow/core:test",
    ],
)

cc_library(
    name = "hlo_buffer",
    srcs = ["hlo_buffer.cc"],
    hdrs = ["hlo_buffer.h"],
    deps = [
        ":hlo",
        ":hlo_value",
        "//tensorflow/compiler/xla:shape_tree",
        "//tensorflow/compiler/xla:shape_util",
        "//tensorflow/compiler/xla:types",
        "//tensorflow/compiler/xla:util",
        "//tensorflow/compiler/xla:xla_data_proto_cc",
        "//tensorflow/core:lib",
        "@com_google_absl//absl/container:flat_hash_set",
        "@com_google_absl//absl/strings",
    ],
)

cc_library(
    name = "hlo_alias_analysis",
    srcs = ["hlo_alias_analysis.cc"],
    hdrs = ["hlo_alias_analysis.h"],
    deps = [
        ":hlo",
        ":hlo_buffer",
        ":hlo_dataflow_analysis",
        ":hlo_ordering",
        ":hlo_value",
        "//tensorflow/compiler/xla:shape_util",
        "//tensorflow/compiler/xla:status",
        "//tensorflow/compiler/xla:statusor",
        "//tensorflow/compiler/xla:types",
        "//tensorflow/compiler/xla:util",
        "//tensorflow/compiler/xla:xla_data_proto_cc",
        "//tensorflow/core:lib",
        "@com_google_absl//absl/container:flat_hash_map",
        "@com_google_absl//absl/container:flat_hash_set",
        "@com_google_absl//absl/strings",
        "@com_google_absl//absl/types:span",
    ],
)

tf_cc_test(
    name = "hlo_alias_analysis_test",
    srcs = ["hlo_alias_analysis_test.cc"],
    deps = [
        ":flatten_call_graph",
        ":hlo",
        ":hlo_alias_analysis",
        ":hlo_graph_dumper",
        ":hlo_matchers",
        ":hlo_ordering",
        ":instruction_fusion",
        "//tensorflow/compiler/xla:literal",
        "//tensorflow/compiler/xla:shape_util",
        "//tensorflow/compiler/xla:test",
        "//tensorflow/compiler/xla:test_helpers",
        "//tensorflow/compiler/xla:xla_data_proto_cc",
        "//tensorflow/compiler/xla/tests:hlo_test_base",
        "//tensorflow/compiler/xla/tests:xla_internal_test_main",
        "//tensorflow/core:lib",
        "//tensorflow/core:test",
    ],
)

cc_library(
    name = "logical_buffer_analysis",
    srcs = ["logical_buffer_analysis.cc"],
    hdrs = ["logical_buffer_analysis.h"],
    deps = [
        ":hlo",
        ":hlo_casting_utils",
        ":logical_buffer",
        "//tensorflow/compiler/xla:shape_util",
        "//tensorflow/compiler/xla:statusor",
        "//tensorflow/core:lib",
        "//tensorflow/core:lib_internal",
        "@com_google_absl//absl/memory",
    ],
)

cc_library(
    name = "tuple_points_to_analysis",
    srcs = ["tuple_points_to_analysis.cc"],
    hdrs = ["tuple_points_to_analysis.h"],
    deps = [
        ":hlo",
        ":hlo_casting_utils",
        ":hlo_dataflow_analysis",
        ":logical_buffer",
        ":logical_buffer_analysis",
        "//tensorflow/compiler/xla:shape_tree",
        "//tensorflow/compiler/xla:shape_util",
        "//tensorflow/compiler/xla:statusor",
        "//tensorflow/compiler/xla:types",
        "//tensorflow/compiler/xla:util",
        "//tensorflow/compiler/xla:xla_data_proto_cc",
        "//tensorflow/core:lib",
        "@com_google_absl//absl/algorithm:container",
        "@com_google_absl//absl/container:flat_hash_map",
        "@com_google_absl//absl/container:flat_hash_set",
        "@com_google_absl//absl/container:inlined_vector",
        "@com_google_absl//absl/memory",
        "@com_google_absl//absl/strings",
        "@com_google_absl//absl/strings:str_format",
        "@com_google_absl//absl/types:span",
    ],
)

tf_cc_test(
    name = "tuple_points_to_analysis_test",
    srcs = ["tuple_points_to_analysis_test.cc"],
    deps = [
        ":hlo",
        ":hlo_casting_utils",
        ":hlo_creation_utils",
        ":hlo_matchers",
        ":instruction_fusion",
        ":tuple_points_to_analysis",
        "//tensorflow/compiler/xla:literal",
        "//tensorflow/compiler/xla:literal_util",
        "//tensorflow/compiler/xla:shape_util",
        "//tensorflow/compiler/xla:test",
        "//tensorflow/compiler/xla:test_helpers",
        "//tensorflow/compiler/xla:xla_data_proto_cc",
        "//tensorflow/compiler/xla/tests:hlo_test_base",
        "//tensorflow/compiler/xla/tests:xla_internal_test_main",
        "//tensorflow/core:lib",
        "//tensorflow/core:test",
    ],
)

cc_library(
    name = "compilation_cache",
    srcs = ["compilation_cache.cc"],
    hdrs = ["compilation_cache.h"],
    deps = [
        ":executable",
        ":hlo_module_config",
        "//tensorflow/compiler/xla:types",
        "//tensorflow/compiler/xla:util",
        "//tensorflow/compiler/xla:xla_data_proto_cc",
        "//tensorflow/core:lib",
        "@com_google_absl//absl/container:flat_hash_map",
    ],
)

cc_library(
    name = "layout_assignment",
    srcs = [
        "layout_assignment.cc",
    ],
    hdrs = [
        "layout_assignment.h",
    ],
    deps = [
        ":call_graph",
        ":computation_layout",
        ":hlo",
        ":hlo_alias_analysis",
        ":hlo_casting_utils",
        ":hlo_dce",
        ":hlo_graph_dumper",
        ":hlo_pass",
        ":logical_buffer",
        ":tuple_points_to_analysis",
        ":tuple_simplifier",
        "//tensorflow/compiler/xla:permutation_util",
        "//tensorflow/compiler/xla:shape_layout",
        "//tensorflow/compiler/xla:shape_util",
        "//tensorflow/compiler/xla:status_macros",
        "//tensorflow/compiler/xla:statusor",
        "//tensorflow/compiler/xla:types",
        "//tensorflow/compiler/xla:util",
        "//tensorflow/compiler/xla:xla_data_proto_cc",
        "//tensorflow/core:lib",
        "@com_google_absl//absl/algorithm:container",
        "@com_google_absl//absl/container:flat_hash_map",
        "@com_google_absl//absl/container:flat_hash_set",
        "@com_google_absl//absl/memory",
        "@com_google_absl//absl/strings",
        "@com_google_absl//absl/strings:str_format",
        "@com_google_absl//absl/types:span",
    ],
)

cc_library(
    name = "copy_insertion",
    srcs = ["copy_insertion.cc"],
    hdrs = ["copy_insertion.h"],
    deps = [
        ":dump",
        ":hlo",
        ":hlo_alias_analysis",
        ":hlo_dce",
        ":hlo_graph_dumper",
        ":hlo_ordering",
        ":hlo_pass",
        ":logical_buffer",
        ":tuple_simplifier",
        "//tensorflow/compiler/xla:status_macros",
        "//tensorflow/compiler/xla:statusor",
        "//tensorflow/compiler/xla:types",
        "//tensorflow/compiler/xla:util",
        "//tensorflow/compiler/xla/service/graphcycles",
        "//tensorflow/core:lib",
        "@com_google_absl//absl/container:flat_hash_map",
        "@com_google_absl//absl/container:flat_hash_set",
        "@com_google_absl//absl/container:inlined_vector",
        "@com_google_absl//absl/strings",
        "@com_google_absl//absl/types:any",
    ],
)

cc_library(
    name = "loop_schedule_linearizer",
    srcs = ["loop_schedule_linearizer.cc"],
    hdrs = ["loop_schedule_linearizer.h"],
    deps = [
        ":dump",
        ":hlo",
        ":hlo_alias_analysis",
        ":hlo_dce",
        ":hlo_graph_dumper",
        ":hlo_ordering",
        ":hlo_pass",
        ":logical_buffer",
        ":tuple_simplifier",
        "//tensorflow/compiler/xla:status_macros",
        "//tensorflow/compiler/xla:statusor",
        "//tensorflow/compiler/xla:types",
        "//tensorflow/compiler/xla:util",
        "//tensorflow/compiler/xla/service/graphcycles",
        "//tensorflow/core:lib",
        "@com_google_absl//absl/container:flat_hash_map",
        "@com_google_absl//absl/container:flat_hash_set",
        "@com_google_absl//absl/strings",
    ],
)

tf_cc_test(
    name = "copy_insertion_test",
    srcs = ["copy_insertion_test.cc"],
    deps = [
        ":copy_insertion",
        ":hlo",
        ":hlo_graph_dumper",
        ":hlo_matchers",
        ":hlo_runner",
        "//tensorflow/compiler/xla:debug_options_flags",
        "//tensorflow/compiler/xla:literal",
        "//tensorflow/compiler/xla:shape_util",
        "//tensorflow/compiler/xla:test",
        "//tensorflow/compiler/xla:test_helpers",
        "//tensorflow/compiler/xla:xla_data_proto_cc",
        "//tensorflow/compiler/xla/tests:hlo_test_base",
        "//tensorflow/compiler/xla/tests:xla_internal_test_main",
        "//tensorflow/core:test",
    ],
)

tf_cc_test(
    name = "loop_schedule_linearizer_test",
    srcs = ["loop_schedule_linearizer_test.cc"],
    deps = [
        ":copy_insertion",
        ":hlo",
        ":hlo_graph_dumper",
        ":hlo_matchers",
        ":hlo_runner",
        ":loop_schedule_linearizer",
        "//tensorflow/compiler/xla:debug_options_flags",
        "//tensorflow/compiler/xla:literal",
        "//tensorflow/compiler/xla:shape_util",
        "//tensorflow/compiler/xla:test",
        "//tensorflow/compiler/xla:test_helpers",
        "//tensorflow/compiler/xla:xla_data_proto_cc",
        "//tensorflow/compiler/xla/tests:hlo_test_base",
        "//tensorflow/compiler/xla/tests:xla_internal_test_main",
        "//tensorflow/core:test",
    ],
)

cc_library(
    name = "memory_space_assignment_utils",
    srcs = ["memory_space_assignment_utils.cc"],
    hdrs = ["memory_space_assignment_utils.h"],
    deps = [
        ":heap_simulator",
        ":hlo",
        ":hlo_casting_utils",
    ],
)

cc_library(
    name = "memory_space_assignment_repacking",
    hdrs = ["memory_space_assignment_repacking.h"],
    deps = [
        "//tensorflow/compiler/xla:statusor",
        "//tensorflow/compiler/xla:types",
    ],
)

cc_library(
    name = "memory_space_assignment_best_fit_repacker",
    srcs = ["memory_space_assignment_best_fit_repacker.cc"],
    hdrs = ["memory_space_assignment_best_fit_repacker.h"],
    deps = [
        ":heap_simulator",
        ":memory_space_assignment_repacking",
    ],
)

tf_cc_test(
    name = "memory_space_assignment_best_fit_repacker_test",
    srcs = ["memory_space_assignment_best_fit_repacker_test.cc"],
    deps = [
        ":memory_space_assignment_best_fit_repacker",
        "//tensorflow/compiler/xla/tests:xla_internal_test_main",
        "//tensorflow/core:test",
    ],
)

cc_library(
    name = "memory_space_assignment",
    srcs = ["memory_space_assignment.cc"],
    hdrs = ["memory_space_assignment.h"],
    deps = [
        ":heap_simulator",
        ":hlo_cost_analysis",
        ":memory_space_assignment_repacking",
        ":memory_space_assignment_utils",
        "//tensorflow/compiler/xla:debug_options_flags",
        "//tensorflow/core/lib/math:math_util",
    ],
)

tf_cc_test(
    name = "memory_space_assignment_test",
    srcs = ["memory_space_assignment_test.cc"],
    deps = [
        ":hlo",
        ":hlo_matchers",
        ":memory_space_assignment",
        ":memory_space_assignment_utils",
        "//tensorflow/compiler/xla:test",
        "//tensorflow/compiler/xla/tests:hlo_test_base",
        "//tensorflow/compiler/xla/tests:xla_internal_test_main",
        "//tensorflow/core:test",
    ],
)

cc_library(
    name = "memory_space_propagation",
    srcs = ["memory_space_propagation.cc"],
    hdrs = ["memory_space_propagation.h"],
    deps = [
        ":hlo",
        ":hlo_dataflow_analysis",
        ":hlo_pass",
    ],
)

tf_cc_test(
    name = "memory_space_propagation_test",
    srcs = ["memory_space_propagation_test.cc"],
    deps = [
        ":hlo_parser",
        ":memory_space_propagation",
        "//tensorflow/compiler/xla/tests:hlo_test_base",
        "//tensorflow/compiler/xla/tests:xla_internal_test_main",
        "//tensorflow/core:test",
    ],
)

cc_library(
    name = "hlo_dce",
    srcs = ["hlo_dce.cc"],
    hdrs = ["hlo_dce.h"],
    deps = [
        ":hlo",
        ":hlo_casting_utils",
        ":hlo_pass",
        "//tensorflow/compiler/xla:status",
        "//tensorflow/compiler/xla:status_macros",
        "//tensorflow/compiler/xla:statusor",
        "//tensorflow/compiler/xla:types",
        "//tensorflow/compiler/xla:util",
        "//tensorflow/core:lib",
        "@com_google_absl//absl/container:flat_hash_set",
    ],
)

cc_library(
    name = "hlo_module_dce",
    srcs = ["hlo_module_dce.cc"],
    hdrs = ["hlo_module_dce.h"],
    deps = [
        ":hlo",
        ":hlo_dce",
        ":hlo_liveness_analysis",
        ":hlo_pass",
        ":tuple_simplifier",
        ":while_loop_simplifier",
        "//tensorflow/compiler/xla:status",
        "//tensorflow/compiler/xla:status_macros",
        "//tensorflow/compiler/xla:statusor",
        "//tensorflow/compiler/xla:types",
        "//tensorflow/compiler/xla:util",
        "//tensorflow/core:lib",
    ],
)

cc_library(
    name = "hlo_verifier",
    srcs = ["hlo_verifier.cc"],
    hdrs = ["hlo_verifier.h"],
    deps = [
        ":collective_ops_utils",
        ":hlo",
        ":hlo_casting_utils",
        ":hlo_pass",
        ":shape_inference",
        "//tensorflow/compiler/xla:comparison_util",
        "//tensorflow/compiler/xla:permutation_util",
        "//tensorflow/compiler/xla:shape_util",
        "//tensorflow/compiler/xla:status_macros",
        "//tensorflow/compiler/xla:util",
        "//tensorflow/compiler/xla:xla_data_proto_cc",
        "//tensorflow/core:lib",
        "@com_google_absl//absl/container:flat_hash_map",
        "@com_google_absl//absl/container:flat_hash_set",
        "@com_google_absl//absl/memory",
        "@com_google_absl//absl/strings",
    ],
)

tf_cc_test(
    name = "hlo_verifier_test",
    srcs = ["hlo_verifier_test.cc"],
    deps = [
        ":hlo",
        ":hlo_module_config",
        ":hlo_parser",
        ":hlo_verifier",
        ":layout_assignment",
        "//tensorflow/compiler/xla:shape_util",
        "//tensorflow/compiler/xla:test",
        "//tensorflow/compiler/xla:types",
        "//tensorflow/compiler/xla:xla_data_proto_cc",
        "//tensorflow/compiler/xla:xla_proto_cc",
        "//tensorflow/compiler/xla/tests:hlo_test_base",
        "//tensorflow/compiler/xla/tests:xla_internal_test_main",
        "//tensorflow/core:test",
        "@com_google_absl//absl/strings",
    ],
)

cc_library(
    name = "hlo_rematerialization",
    srcs = ["hlo_rematerialization.cc"],
    hdrs = ["hlo_rematerialization.h"],
    deps = [
        ":buffer_value",
        ":call_graph",
        ":flatten_call_graph",
        ":hlo",
        ":hlo_casting_utils",
        ":hlo_dce",
        ":hlo_memory_scheduler",
        ":hlo_ordering",
        ":logical_buffer",
        ":tuple_points_to_analysis",
        "//tensorflow/compiler/xla:shape_util",
        "//tensorflow/compiler/xla:status_macros",
        "//tensorflow/compiler/xla:statusor",
        "//tensorflow/compiler/xla:types",
        "//tensorflow/compiler/xla:util",
        "//tensorflow/core:lib",
        "//tensorflow/core:lib_internal",
        "@com_google_absl//absl/algorithm:container",
        "@com_google_absl//absl/container:flat_hash_map",
        "@com_google_absl//absl/container:flat_hash_set",
        "@com_google_absl//absl/container:inlined_vector",
        "@com_google_absl//absl/strings",
        "@com_google_absl//absl/strings:str_format",
    ],
)

cc_library(
    name = "hlo_rematerialization_test_utils",
    testonly = 1,
    hdrs = ["hlo_rematerialization_test_utils.h"],
    deps = [
        ":hlo",
        ":hlo_matchers",
        ":hlo_ordering",
        ":hlo_rematerialization",
        "//tensorflow/compiler/xla:shape_util",
        "//tensorflow/compiler/xla:types",
        "//tensorflow/compiler/xla:xla_data_proto_cc",
        "//tensorflow/compiler/xla/tests:hlo_test_base",
        "//tensorflow/compiler/xla/tests:xla_internal_test_main",
        "//tensorflow/core:test",
        "@com_google_absl//absl/flags:flag",
    ],
)

tf_cc_test(
    name = "hlo_rematerialization_test_utils_test",
    srcs = ["hlo_rematerialization_test_utils_test.cc"],
    deps = [
        ":flatten_call_graph",
        ":hlo",
        ":hlo_matchers",
        ":hlo_ordering",
        ":hlo_rematerialization_test_utils",
        "//tensorflow/compiler/xla:shape_util",
        "//tensorflow/compiler/xla:types",
        "//tensorflow/compiler/xla:util",
        "//tensorflow/compiler/xla:xla_data_proto_cc",
        "//tensorflow/compiler/xla/tests:hlo_test_base",
        "//tensorflow/compiler/xla/tests:xla_internal_test_main",
        "//tensorflow/core:test",
    ],
)

tf_cc_test(
    name = "hlo_rematerialization_test",
    srcs = ["hlo_rematerialization_test.cc"],
    deps = [
        ":flatten_call_graph",
        ":hlo",
        ":hlo_matchers",
        ":hlo_ordering",
        ":hlo_rematerialization",
        ":hlo_rematerialization_test_utils",
        "//tensorflow/compiler/xla:shape_util",
        "//tensorflow/compiler/xla:types",
        "//tensorflow/compiler/xla:xla_data_proto_cc",
        "//tensorflow/compiler/xla/tests:hlo_test_base",
        "//tensorflow/compiler/xla/tests:xla_internal_test_main",
        "//tensorflow/core:test",
    ],
)

cc_library(
    name = "hlo_swap_insertion", 
    srcs = ["hlo_swap_insertion.cc"], 
    hdrs = ["hlo_swap_insertion.h"], 
    deps = [
        ":buffer_value",
        ":call_graph",
        ":flatten_call_graph",
        ":hlo",
        ":hlo_casting_utils",
        ":hlo_dce",
        ":hlo_memory_scheduler",
        ":hlo_ordering",
        ":logical_buffer",
        ":tuple_points_to_analysis",
        "//tensorflow/compiler/xla:shape_util",
        "//tensorflow/compiler/xla:status_macros",
        "//tensorflow/compiler/xla:statusor",
        "//tensorflow/compiler/xla:types",
        "//tensorflow/compiler/xla:util",
<<<<<<< HEAD
        "//tensorflow/compiler/xla/service/spmd:spmd_partitioner",
=======
>>>>>>> b2412dd5
        "//tensorflow/core:lib",
        "//tensorflow/core:lib_internal",
        "@com_google_absl//absl/algorithm:container",
        "@com_google_absl//absl/container:flat_hash_map",
        "@com_google_absl//absl/container:flat_hash_set",
        "@com_google_absl//absl/container:inlined_vector",
        "@com_google_absl//absl/strings",
        "@com_google_absl//absl/strings:str_format",
    ]
)
tf_cc_test(
<<<<<<< HEAD
    name = "hlo_swap_insertion_test",
    srcs = ["hlo_swap_insertion_test.cc"],
    deps = [
        ":hlo_swap_insertion",
=======
    name = "hlo_swap_insertion_test", 
    srcs = ["hlo_swap_insertion_test.cc"], 
    deps = [
        ":hlo_swap_insertion", 
>>>>>>> b2412dd5
        ":flatten_call_graph",
        ":hlo",
        ":hlo_matchers",
        ":hlo_ordering",
        "//tensorflow/compiler/xla:shape_util",
        "//tensorflow/compiler/xla:types",
        "//tensorflow/compiler/xla:xla_data_proto_cc",
<<<<<<< HEAD
        "//tensorflow/compiler/xla/service/gpu:gpu_compiler",
        "//tensorflow/compiler/xla/service/gpu:gpu_executable",
        "//tensorflow/compiler/xla/service/gpu/tests:gpu_codegen_test",
        "//tensorflow/compiler/xla/tests:hlo_test_base",
        "//tensorflow/compiler/xla/tests:xla_internal_test_main",
        "//tensorflow/core:lib",
        "//tensorflow/core:test",
        "//tensorflow/core/platform:resource_loader",
=======
        "//tensorflow/compiler/xla/tests:hlo_test_base",
        "//tensorflow/compiler/xla/tests:xla_internal_test_main",
        "//tensorflow/core:test",
>>>>>>> b2412dd5
        "@com_google_absl//absl/flags:flag",
    ]
)

tf_cc_test(
    name = "hlo_dce_test",
    srcs = ["hlo_dce_test.cc"],
    deps = [
        ":hlo",
        ":hlo_casting_utils",
        ":hlo_dce",
        "//tensorflow/compiler/xla:literal",
        "//tensorflow/compiler/xla:literal_util",
        "//tensorflow/compiler/xla:shape_util",
        "//tensorflow/compiler/xla:types",
        "//tensorflow/compiler/xla:util",
        "//tensorflow/compiler/xla:xla_data_proto_cc",
        "//tensorflow/compiler/xla/tests:hlo_test_base",
        "//tensorflow/compiler/xla/tests:literal_test_util",
        "//tensorflow/compiler/xla/tests:test_utils",
        "//tensorflow/compiler/xla/tests:xla_internal_test_main",
        "//tensorflow/core:lib",
        "//tensorflow/core:test",
        "@com_google_absl//absl/memory",
    ],
)

tf_cc_test(
    name = "hlo_module_dce_test",
    srcs = ["hlo_module_dce_test.cc"],
    deps = [
        ":hlo",
        ":hlo_module_dce",
        "//tensorflow/compiler/xla:literal",
        "//tensorflow/compiler/xla:shape_util",
        "//tensorflow/compiler/xla:types",
        "//tensorflow/compiler/xla:util",
        "//tensorflow/compiler/xla:xla_data_proto_cc",
        "//tensorflow/compiler/xla/tests:hlo_test_base",
        "//tensorflow/compiler/xla/tests:literal_test_util",
        "//tensorflow/compiler/xla/tests:test_utils",
        "//tensorflow/compiler/xla/tests:xla_internal_test_main",
        "//tensorflow/core:lib",
        "//tensorflow/core:test",
    ],
)

tf_cc_test(
    name = "layout_assignment_test",
    srcs = ["layout_assignment_test.cc"],
    deps = [
        ":algebraic_simplifier",
        ":computation_layout",
        ":dynamic_padder",
        ":hlo",
        ":hlo_parser",
        ":layout_assignment",
        ":pattern_matcher",
        ":pattern_matcher_gmock",
        "//tensorflow/compiler/xla:literal",
        "//tensorflow/compiler/xla:shape_layout",
        "//tensorflow/compiler/xla:shape_util",
        "//tensorflow/compiler/xla:test",
        "//tensorflow/compiler/xla:test_helpers",
        "//tensorflow/compiler/xla:util",
        "//tensorflow/compiler/xla:xla_data_proto_cc",
        "//tensorflow/compiler/xla/tests:hlo_test_base",
        "//tensorflow/compiler/xla/tests:test_utils",
        "//tensorflow/compiler/xla/tests:xla_internal_test_main",
        "//tensorflow/core:lib",
        "//tensorflow/core:test",
        "@com_google_absl//absl/types:span",
    ],
)

cc_library(
    name = "hlo_pass",
    hdrs = [
        "hlo_pass_fix.h",
        "hlo_pass_interface.h",
    ],
    deps = [
        ":hlo",
        ":hlo_module_group",
        "//tensorflow/compiler/xla:status_macros",
        "//tensorflow/compiler/xla:statusor",
        "//tensorflow/compiler/xla:types",
        "//tensorflow/core:lib",
        "@com_google_absl//absl/container:flat_hash_set",
    ],
)

cc_library(
    name = "hlo_pass_pipeline",
    srcs = [
        "hlo_pass_pipeline.cc",
    ],
    hdrs = [
        "hlo_pass_pipeline.h",
    ],
    deps = [
        ":compilation_stats",
        ":dump",
        ":hlo",
        ":hlo_graph_dumper",
        ":hlo_pass",
        ":hlo_proto_util",
        "//tensorflow/compiler/xla:status_macros",
        "//tensorflow/compiler/xla:statusor",
        "//tensorflow/compiler/xla:types",
        "//tensorflow/compiler/xla:util",
        "//tensorflow/core:lib",
        "@com_google_absl//absl/container:flat_hash_map",
        "@com_google_absl//absl/container:flat_hash_set",
        "@com_google_absl//absl/memory",
        "@com_google_absl//absl/strings",
        "@com_google_absl//absl/strings:str_format",
    ],
)

tf_cc_test(
    name = "hlo_pass_pipeline_test",
    srcs = ["hlo_pass_pipeline_test.cc"],
    deps = [
        ":hlo",
        ":hlo_parser",
        ":hlo_pass_pipeline",
        "//tensorflow/compiler/xla:test",
        "//tensorflow/compiler/xla:test_helpers",
        "//tensorflow/compiler/xla:types",
        "//tensorflow/compiler/xla:util",
        "//tensorflow/compiler/xla:xla_data_proto_cc",
        "//tensorflow/compiler/xla/tests:hlo_test_base",
        "//tensorflow/compiler/xla/tests:test_utils",
        "//tensorflow/compiler/xla/tests:xla_internal_test_main",
        "//tensorflow/core:lib",
        "//tensorflow/core:test",
    ],
)

cc_library(
    name = "hlo_cse",
    srcs = ["hlo_cse.cc"],
    hdrs = ["hlo_cse.h"],
    deps = [
        ":hlo",
        ":hlo_casting_utils",
        ":hlo_domain_map",
        ":hlo_pass",
        "//tensorflow/compiler/xla:literal",
        "//tensorflow/compiler/xla:shape_util",
        "//tensorflow/compiler/xla:types",
        "//tensorflow/core:lib",
        "//tensorflow/core/platform:hash",
        "@com_google_absl//absl/container:flat_hash_set",
        "@com_google_absl//absl/container:inlined_vector",
    ],
)

tf_cc_test(
    name = "hlo_cse_test",
    srcs = ["hlo_cse_test.cc"],
    deps = [
        ":cpu_plugin",
        ":hlo",
        ":hlo_cse",
        ":hlo_matchers",
        ":hlo_parser",
        "//tensorflow/compiler/xla:literal",
        "//tensorflow/compiler/xla:shape_util",
        "//tensorflow/compiler/xla:types",
        "//tensorflow/compiler/xla:util",
        "//tensorflow/compiler/xla:xla_data_proto_cc",
        "//tensorflow/compiler/xla/tests:hlo_test_base",
        "//tensorflow/compiler/xla/tests:literal_test_util",
        "//tensorflow/compiler/xla/tests:test_utils",
        "//tensorflow/compiler/xla/tests:xla_internal_test_main",
        "//tensorflow/core:lib",
        "@com_google_absl//absl/memory",
    ],
)

cc_library(
    name = "hlo_constant_folding",
    srcs = ["hlo_constant_folding.cc"],
    hdrs = ["hlo_constant_folding.h"],
    deps = [
        ":hlo",
        ":hlo_evaluator",
        ":hlo_pass",
        ":hlo_query",
        "//tensorflow/compiler/xla:literal",
        "//tensorflow/compiler/xla:shape_util",
        "//tensorflow/compiler/xla:types",
        "//tensorflow/core:lib",
        "@com_google_absl//absl/memory",
    ],
)

tf_cc_test(
    name = "hlo_constant_folding_test",
    srcs = ["hlo_constant_folding_test.cc"],
    deps = [
        ":hlo",
        ":hlo_constant_folding",
        ":hlo_matchers",
        ":hlo_parser",
        ":hlo_pass",
        ":pattern_matcher",
        ":pattern_matcher_gmock",
        "//tensorflow/compiler/xla:literal",
        "//tensorflow/compiler/xla:permutation_util",
        "//tensorflow/compiler/xla:shape_util",
        "//tensorflow/compiler/xla:test",
        "//tensorflow/compiler/xla:types",
        "//tensorflow/compiler/xla/tests:hlo_test_base",
        "//tensorflow/compiler/xla/tests:literal_test_util",
        "//tensorflow/compiler/xla/tests:xla_internal_test_main",
    ],
)

cc_library(
    name = "hlo_domain_map",
    srcs = ["hlo_domain_map.cc"],
    hdrs = ["hlo_domain_map.h"],
    deps = [
        ":hlo",
        "//tensorflow/compiler/xla:statusor",
        "//tensorflow/compiler/xla:types",
        "//tensorflow/compiler/xla:util",
        "//tensorflow/core:lib",
        "@com_google_absl//absl/container:flat_hash_map",
        "@com_google_absl//absl/container:flat_hash_set",
        "@com_google_absl//absl/memory",
    ],
)

cc_library(
    name = "hlo_domain_verifier",
    srcs = ["hlo_domain_verifier.cc"],
    hdrs = ["hlo_domain_verifier.h"],
    deps = [
        ":hlo",
        ":hlo_domain_map",
        ":hlo_graph_dumper",
        ":hlo_pass",
        "//tensorflow/compiler/xla:types",
        "//tensorflow/core:lib",
    ],
)

cc_library(
    name = "hlo_domain_isolator",
    srcs = ["hlo_domain_isolator.cc"],
    hdrs = ["hlo_domain_isolator.h"],
    deps = [
        ":hlo",
        ":hlo_graph_dumper",
        ":hlo_pass",
        "//tensorflow/compiler/xla:types",
        "//tensorflow/compiler/xla:util",
    ],
)

cc_library(
    name = "hlo_domain_remover",
    srcs = ["hlo_domain_remover.cc"],
    hdrs = ["hlo_domain_remover.h"],
    deps = [
        ":hlo",
        ":hlo_domain_map",
        ":hlo_domain_verifier",
        ":hlo_graph_dumper",
        ":hlo_pass",
        "//tensorflow/compiler/xla:types",
        "//tensorflow/core:lib",
    ],
)

tf_cc_test(
    name = "hlo_domain_test",
    srcs = ["hlo_domain_test.cc"],
    deps = [
        ":hlo",
        ":hlo_domain_isolator",
        ":hlo_domain_remover",
        ":hlo_parser",
        "//tensorflow/compiler/xla:debug_options_flags",
        "//tensorflow/compiler/xla:test",
        "//tensorflow/compiler/xla/tests:hlo_test_base",
        "//tensorflow/compiler/xla/tests:xla_internal_test_main",
        "//tensorflow/core:test",
        "@com_google_absl//absl/memory",
    ],
)

cc_library(
    name = "hlo_element_type_converter",
    srcs = ["hlo_element_type_converter.cc"],
    hdrs = ["hlo_element_type_converter.h"],
    deps = [
        ":hlo",
        ":hlo_evaluator",
        ":hlo_pass",
        ":hlo_query",
        "//tensorflow/compiler/xla:literal",
        "//tensorflow/compiler/xla:shape_util",
        "//tensorflow/compiler/xla:types",
        "//tensorflow/core:lib",
    ],
)

tf_cc_test(
    name = "hlo_element_type_converter_test",
    srcs = ["hlo_element_type_converter_test.cc"],
    deps = [
        ":hlo_element_type_converter",
        ":hlo_matchers",
        "//tensorflow/compiler/xla/tests:hlo_test_base",
        "//tensorflow/compiler/xla/tests:xla_internal_test_main",
    ],
)

cc_library(
    name = "conditional_canonicalizer",
    srcs = ["conditional_canonicalizer.cc"],
    hdrs = ["conditional_canonicalizer.h"],
    deps = [
        ":hlo",
        ":hlo_pass",
        "//tensorflow/compiler/xla:status_macros",
    ],
)

tf_cc_test(
    name = "conditional_canonicalizer_test",
    srcs = ["conditional_canonicalizer_test.cc"],
    deps = [
        ":conditional_canonicalizer",
        ":hlo",
        ":hlo_matchers",
        ":hlo_parser",
        "//tensorflow/compiler/xla:literal",
        "//tensorflow/compiler/xla:shape_util",
        "//tensorflow/compiler/xla:types",
        "//tensorflow/compiler/xla:util",
        "//tensorflow/compiler/xla:xla_data_proto_cc",
        "//tensorflow/compiler/xla/tests:hlo_test_base",
        "//tensorflow/compiler/xla/tests:literal_test_util",
        "//tensorflow/compiler/xla/tests:test_utils",
        "//tensorflow/compiler/xla/tests:xla_internal_test_main",
        "//tensorflow/core:lib",
        "//tensorflow/core:test",
    ],
)

cc_library(
    name = "maybe_owning_device_memory",
    srcs = [
        "maybe_owning_device_memory.cc",
    ],
    hdrs = [
        "maybe_owning_device_memory.h",
    ],
    deps = [
        "//tensorflow/stream_executor:device_memory_allocator",
        "@com_google_absl//absl/types:optional",
        "@com_google_absl//absl/types:variant",
    ],
)

cc_library(
    name = "elemental_ir_emitter",
    srcs = ["elemental_ir_emitter.cc"],
    hdrs = ["elemental_ir_emitter.h"],
    deps = [
        ":hlo",
        ":hlo_casting_utils",
        "//tensorflow/compiler/xla:shape_util",
        "//tensorflow/compiler/xla:status_macros",
        "//tensorflow/compiler/xla:statusor",
        "//tensorflow/compiler/xla:types",
        "//tensorflow/compiler/xla:util",
        "//tensorflow/compiler/xla:window_util",
        "//tensorflow/compiler/xla:xla_data_proto_cc",
        "//tensorflow/compiler/xla/service/llvm_ir:ir_array",
        "//tensorflow/compiler/xla/service/llvm_ir:ir_builder_mixin",
        "//tensorflow/compiler/xla/service/llvm_ir:llvm_loop",
        "//tensorflow/compiler/xla/service/llvm_ir:llvm_util",
        "//tensorflow/compiler/xla/service/llvm_ir:loop_emitter",
        "//tensorflow/core:lib",
        "//tensorflow/core:lib_internal",
        "@com_google_absl//absl/algorithm:container",
        "@com_google_absl//absl/container:flat_hash_map",
        "@com_google_absl//absl/strings",
        "@com_google_absl//absl/types:span",
        "@llvm-project//llvm:Core",
        "@llvm-project//llvm:Support",
        "@llvm-project//llvm:TransformUtils",
    ],
)

xla_test(
    name = "elemental_ir_emitter_test",
    srcs = ["elemental_ir_emitter_test.cc"],
    backends = [
        "cpu",
        "gpu",
    ],
    tags = [
        "no_windows",  # TODO(b/152037541)
    ],
    deps = [
        ":hlo_parser",
        "//tensorflow/compiler/xla:execution_options_util",
        "//tensorflow/compiler/xla:status_macros",
        "//tensorflow/compiler/xla:test",
        "//tensorflow/compiler/xla/tests:client_library_test_base",
        "//tensorflow/compiler/xla/tests:hlo_test_base",
        "//tensorflow/compiler/xla/tests:test_macros_header",
        "//tensorflow/compiler/xla/tests:xla_internal_test_main",
    ],
)

cc_library(
    name = "hlo_module_config",
    srcs = ["hlo_module_config.cc"],
    hdrs = ["hlo_module_config.h"],
    deps = [
        ":computation_layout",
        ":computation_placer",
        "//tensorflow/compiler/xla:debug_options_flags",
        "//tensorflow/compiler/xla:shape_layout",
        "//tensorflow/compiler/xla:types",
        "//tensorflow/compiler/xla:xla_data_proto_cc",
        "//tensorflow/compiler/xla:xla_proto_cc",
        "@com_google_absl//absl/memory",
        "@com_google_absl//absl/strings",
        "@com_google_absl//absl/types:optional",
    ],
)

cc_library(
    name = "computation_layout",
    srcs = ["computation_layout.cc"],
    hdrs = ["computation_layout.h"],
    deps = [
        "//tensorflow/compiler/xla:shape_layout",
        "//tensorflow/compiler/xla:types",
        "//tensorflow/compiler/xla:xla_data_proto_cc",
        "//tensorflow/core:lib",
        "@com_google_absl//absl/strings",
    ],
)

cc_library(
    name = "hlo_subcomputation_unification",
    srcs = ["hlo_subcomputation_unification.cc"],
    hdrs = ["hlo_subcomputation_unification.h"],
    deps = [
        ":hlo_pass",
    ],
)

tf_cc_test(
    name = "hlo_subcomputation_unification_test",
    srcs = ["hlo_subcomputation_unification_test.cc"],
    deps = [
        ":hlo",
        ":hlo_graph_dumper",
        ":hlo_subcomputation_unification",
        "//tensorflow/compiler/xla:shape_util",
        "//tensorflow/compiler/xla/tests:hlo_test_base",
        "//tensorflow/compiler/xla/tests:test_utils",
        "//tensorflow/compiler/xla/tests:xla_internal_test_main",
    ],
)

cc_library(
    name = "hlo_graph_dumper",
    srcs = ["hlo_graph_dumper.cc"],
    hdrs = ["hlo_graph_dumper.h"],
    deps = [
        ":hlo",
        ":hlo_casting_utils",
        ":hlo_execution_profile",
        ":pattern_matcher",
        "//tensorflow/compiler/xla:literal",
        "//tensorflow/compiler/xla:shape_util",
        "//tensorflow/compiler/xla:types",
        "//tensorflow/compiler/xla:util",
        "//tensorflow/compiler/xla:window_util",
        "//tensorflow/compiler/xla:xla_proto_cc",
        "//tensorflow/core:lib",
        "//tensorflow/core:lib_internal",
        "//tensorflow/core/platform:regexp",
        "@com_google_absl//absl/container:flat_hash_map",
        "@com_google_absl//absl/strings",
        "@com_google_absl//absl/strings:str_format",
        "@com_google_absl//absl/types:optional",
    ],
    alwayslink = 1,
)

tf_cc_test(
    name = "hlo_graph_dumper_test",
    srcs = ["hlo_graph_dumper_test.cc"],
    deps = [
        ":hlo",
        ":hlo_graph_dumper",
        "//tensorflow/compiler/xla:literal_util",
        "//tensorflow/compiler/xla:test",
        "//tensorflow/compiler/xla:xla_proto_cc",
        "//tensorflow/compiler/xla/tests:hlo_test_base",
        "//tensorflow/compiler/xla/tests:test_utils",
        "//tensorflow/compiler/xla/tests:xla_internal_test_main",  # fixdeps: keep
        "//tensorflow/core:lib",
        "@com_google_absl//absl/strings",
    ],
)

cc_library(
    name = "transpose_folding",
    srcs = ["transpose_folding.cc"],
    hdrs = ["transpose_folding.h"],
    deps = [
        ":hlo",
        ":hlo_pass",
        "//tensorflow/compiler/xla:shape_util",
        "//tensorflow/compiler/xla:status_macros",
        "//tensorflow/compiler/xla:util",
        "//tensorflow/core:lib",
    ],
)

tf_cc_test(
    name = "transpose_folding_test",
    srcs = ["transpose_folding_test.cc"],
    deps = [
        ":hlo",
        ":hlo_matchers",
        ":shape_inference",
        ":transpose_folding",
        "//tensorflow/compiler/xla:literal",
        "//tensorflow/compiler/xla:shape_util",
        "//tensorflow/compiler/xla:test",
        "//tensorflow/compiler/xla:test_helpers",
        "//tensorflow/compiler/xla:xla_data_proto_cc",
        "//tensorflow/compiler/xla/client:xla_builder",
        "//tensorflow/compiler/xla/service/gpu:ir_emission_utils",
        "//tensorflow/compiler/xla/tests:hlo_test_base",
        "//tensorflow/compiler/xla/tests:xla_internal_test_main",
        "//tensorflow/core:lib",
    ],
)

cc_library(
    name = "zero_sized_hlo_elimination",
    srcs = ["zero_sized_hlo_elimination.cc"],
    hdrs = ["zero_sized_hlo_elimination.h"],
    deps = [
        ":hlo",
        ":hlo_pass",
        "//tensorflow/compiler/xla:literal",
        "//tensorflow/compiler/xla:shape_util",
        "//tensorflow/compiler/xla:status_macros",
        "//tensorflow/compiler/xla:util",
        "//tensorflow/core:lib",
    ],
)

tf_cc_test(
    name = "zero_sized_hlo_elimination_test",
    srcs = ["zero_sized_hlo_elimination_test.cc"],
    deps = [
        ":hlo",
        ":shape_inference",
        ":zero_sized_hlo_elimination",
        "//tensorflow/compiler/xla:literal",
        "//tensorflow/compiler/xla:shape_util",
        "//tensorflow/compiler/xla:status_macros",
        "//tensorflow/compiler/xla:test",
        "//tensorflow/compiler/xla:test_helpers",
        "//tensorflow/compiler/xla:xla_data_proto_cc",
        "//tensorflow/compiler/xla/client:xla_builder",
        "//tensorflow/compiler/xla/tests:hlo_test_base",
        "//tensorflow/compiler/xla/tests:xla_internal_test_main",
        "//tensorflow/core:lib",
    ],
)

cc_library(
    name = "stream_pool",
    srcs = ["stream_pool.cc"],
    hdrs = ["stream_pool.h"],
    deps = [
        "//tensorflow/compiler/xla:types",
        "//tensorflow/core:lib",
        "//tensorflow/core/platform:stream_executor_no_cuda",
        "@com_google_absl//absl/memory",
    ],
)

tf_cc_test(
    name = "stream_pool_test",
    srcs = ["stream_pool_test.cc"],
    deps = [
        ":stream_pool",
        "//tensorflow/compiler/xla:test_helpers",
        "//tensorflow/compiler/xla/tests:xla_internal_test_main",
        "//tensorflow/core/platform:stream_executor_no_cuda",
    ],
)

cc_library(
    name = "hlo_proto_util",
    srcs = ["hlo_proto_util.cc"],
    hdrs = ["hlo_proto_util.h"],
    deps = [
        ":buffer_assignment",
        ":hlo",
        ":hlo_proto_cc",
        ":hlo_verifier",
        "//tensorflow/compiler/xla:status",
        "//tensorflow/compiler/xla:util",
    ],
)

tf_cc_test(
    name = "hlo_proto_util_test",
    srcs = ["hlo_proto_util_test.cc"],
    deps = [
        ":hlo",
        ":hlo_proto_cc",
        ":hlo_proto_util",
        "//tensorflow/compiler/xla:shape_util",
        "//tensorflow/compiler/xla:status_macros",
        "//tensorflow/compiler/xla:test",
        "//tensorflow/compiler/xla:types",
        "//tensorflow/compiler/xla/tests:hlo_test_base",
        "//tensorflow/compiler/xla/tests:xla_internal_test_main",
        "//tensorflow/core:lib",
    ],
)

cc_library(
    name = "hlo_runner_interface",
    srcs = ["hlo_runner_interface.cc"],
    hdrs = ["hlo_runner_interface.h"],
    deps = [
        ":computation_placer",
        ":executable",
        ":hlo",
        ":hlo_parser",
        "//tensorflow/compiler/xla:status_macros",
        "//tensorflow/compiler/xla:statusor",
        "//tensorflow/compiler/xla:types",
        "//tensorflow/compiler/xla:util",
        "//tensorflow/compiler/xla:xla_data_proto_cc",
        "//tensorflow/core:core_cpu_internal",
        "@com_google_absl//absl/types:span",
    ],
)

cc_library(
    name = "hlo_runner",
    srcs = ["hlo_runner.cc"],
    hdrs = ["hlo_runner.h"],
    deps = [
        ":backend",
        ":compiler",
        ":computation_placer",
        ":executable",
        ":hlo",
        ":hlo_module_group",
        ":hlo_parser",
        ":hlo_runner_interface",
        ":transfer_manager",
        "//tensorflow/compiler/xla:shape_util",
        "//tensorflow/compiler/xla:status_macros",
        "//tensorflow/compiler/xla:statusor",
        "//tensorflow/compiler/xla:types",
        "//tensorflow/compiler/xla:util",
        "//tensorflow/compiler/xla:xla_data_proto_cc",
        "//tensorflow/core:core_cpu_internal",
        "//tensorflow/core:lib",
        "//tensorflow/core:lib_internal",
        "//tensorflow/core/platform:stream_executor_no_cuda",
        "//third_party/eigen3",
        "@com_google_absl//absl/memory",
        "@com_google_absl//absl/types:span",
    ],
)

cc_library(
    name = "hlo_profile_printer",
    srcs = ["hlo_profile_printer.cc"],
    hdrs = ["hlo_profile_printer.h"],
    deps = [
        ":hlo_profile_printer_data_cc",
        ":human_readable_profile_builder",
        "//tensorflow/compiler/xla:types",
        "@com_google_absl//absl/algorithm:container",
        "@com_google_absl//absl/strings",
    ],
)

cc_library(
    name = "sort_simplifier",
    srcs = ["sort_simplifier.cc"],
    hdrs = ["sort_simplifier.h"],
    deps = [
        ":hlo",
        ":hlo_pass",
        "//tensorflow/compiler/xla:statusor",
        "@com_google_absl//absl/container:flat_hash_map",
        "@com_google_absl//absl/container:flat_hash_set",
    ],
)

tf_cc_test(
    name = "sort_simplifier_test",
    srcs = ["sort_simplifier_test.cc"],
    deps = [
        ":hlo_matchers",
        ":hlo_parser",
        ":pattern_matcher",
        ":pattern_matcher_gmock",
        ":sort_simplifier",
        "//tensorflow/compiler/xla:test",
        "//tensorflow/compiler/xla/tests:hlo_test_base",
        "//tensorflow/compiler/xla/tests:xla_internal_test_main",
        "//tensorflow/core:test",
    ],
)

cc_library(
    name = "stable_sort_expander",
    srcs = ["stable_sort_expander.cc"],
    hdrs = ["stable_sort_expander.h"],
    deps = [
        ":hlo",
        ":hlo_casting_utils",
        ":hlo_pass",
        ":op_expander_pass",
        "//tensorflow/compiler/xla:statusor",
        "@com_google_absl//absl/container:flat_hash_map",
        "@com_google_absl//absl/container:flat_hash_set",
    ],
)

tf_cc_test(
    name = "stable_sort_expander_test",
    srcs = ["stable_sort_expander_test.cc"],
    deps = [
        ":algebraic_simplifier",
        ":hlo_matchers",
        ":hlo_parser",
        ":pattern_matcher",
        ":pattern_matcher_gmock",
        ":stable_sort_expander",
        "//tensorflow/compiler/xla:test",
        "//tensorflow/compiler/xla/tests:hlo_test_base",
        "//tensorflow/compiler/xla/tests:xla_internal_test_main",
        "//tensorflow/core:test",
    ],
)

cc_library(
    name = "tuple_util",
    srcs = ["tuple_util.cc"],
    hdrs = ["tuple_util.h"],
    deps = [
        ":hlo",
        "@com_google_absl//absl/types:span",
    ],
)

tf_cc_test(
    name = "tuple_util_test",
    srcs = ["tuple_util_test.cc"],
    deps = [
        ":hlo_matchers",
        ":hlo_module_config",
        ":hlo_parser",
        ":tuple_util",
        "//tensorflow/compiler/xla:shape_util",
        "//tensorflow/compiler/xla:test",
        "//tensorflow/compiler/xla/tests:verified_hlo_module",
        "//tensorflow/compiler/xla/tests:xla_internal_test_main",
        "@com_google_absl//absl/memory",
    ],
)

cc_library(
    name = "root_instruction_sinker",
    srcs = ["root_instruction_sinker.cc"],
    hdrs = ["root_instruction_sinker.h"],
    deps = [
        ":hlo",
        ":hlo_pass",
        ":tuple_util",
    ],
)

tf_cc_test(
    name = "root_instruction_sinker_test",
    srcs = ["root_instruction_sinker_test.cc"],
    deps = [
        ":hlo_matchers",
        ":root_instruction_sinker",
        "//tensorflow/compiler/xla/tests:hlo_test_base",
        "//tensorflow/compiler/xla/tests:xla_internal_test_main",
    ],
)

cc_library(
    name = "while_util",
    srcs = ["while_util.cc"],
    hdrs = ["while_util.h"],
    deps = [
        ":call_inliner",
        ":hlo",
        ":hlo_creation_utils",
        ":tuple_util",
        "//tensorflow/compiler/xla:literal_util",
        "@com_google_absl//absl/algorithm:container",
        "@com_google_absl//absl/container:flat_hash_map",
        "@com_google_absl//absl/container:inlined_vector",
        "@com_google_absl//absl/strings",
    ],
)

tf_cc_test(
    name = "while_util_test",
    srcs = ["while_util_test.cc"],
    deps = [
        ":hlo_matchers",
        ":while_util",
        "//tensorflow/compiler/xla:test",
        "//tensorflow/compiler/xla:util",
        "//tensorflow/compiler/xla/tests:hlo_test_base",
        "//tensorflow/compiler/xla/tests:verified_hlo_module",
        "//tensorflow/compiler/xla/tests:xla_internal_test_main",
        "@com_google_absl//absl/algorithm:container",
    ],
)

cc_library(
    name = "while_loop_all_reduce_code_motion",
    srcs = ["while_loop_all_reduce_code_motion.cc"],
    hdrs = ["while_loop_all_reduce_code_motion.h"],
    deps = [
        ":call_graph",
        ":hlo",
        ":hlo_casting_utils",
        ":hlo_pass",
        ":hlo_query",
        ":pattern_matcher",
        "//tensorflow/compiler/xla:literal_util",
        "//tensorflow/compiler/xla:status",
        "//tensorflow/compiler/xla:status_macros",
        "//tensorflow/compiler/xla:statusor",
        "//tensorflow/compiler/xla:util",
        "//tensorflow/compiler/xla:xla_data_proto_cc",
        "//tensorflow/core:lib_proto_parsing",
        "//tensorflow/core/platform:status",
        "@com_google_absl//absl/algorithm:container",
        "@com_google_absl//absl/types:span",
    ],
)

tf_cc_test(
    name = "while_loop_all_reduce_code_motion_test",
    srcs = ["while_loop_all_reduce_code_motion_test.cc"],
    deps = [
        ":hlo",
        ":hlo_casting_utils",
        ":hlo_matchers",
        ":hlo_verifier",
        ":while_loop_all_reduce_code_motion",
        "//tensorflow/compiler/xla:xla_data_proto_cc",
        "//tensorflow/compiler/xla/tests:hlo_test_base",
        "//tensorflow/compiler/xla/tests:xla_internal_test_main",
        "//tensorflow/core:test",
        "@com_google_absl//absl/algorithm:container",
        "@com_google_absl//absl/strings",
    ],
)

cc_library(
    name = "while_loop_concat_code_motion",
    srcs = ["while_loop_concat_code_motion.cc"],
    hdrs = ["while_loop_concat_code_motion.h"],
    deps = [
        ":hlo",
        ":hlo_casting_utils",
        ":hlo_dce",
        ":hlo_pass",
        ":hlo_pass_pipeline",
        ":tuple_simplifier",
        ":while_loop_simplifier",
        "//tensorflow/compiler/xla:shape_util",
        "//tensorflow/compiler/xla:status",
        "//tensorflow/compiler/xla:status_macros",
        "//tensorflow/compiler/xla:statusor",
        "//tensorflow/compiler/xla:util",
        "//tensorflow/compiler/xla:xla_data_proto_cc",
        "//tensorflow/core:lib_proto_parsing",
        "//tensorflow/core/platform:errors",
        "//tensorflow/core/platform:status",
        "//tensorflow/stream_executor/lib",
        "@com_google_absl//absl/algorithm:container",
        "@com_google_absl//absl/container:flat_hash_map",
        "@com_google_absl//absl/container:flat_hash_set",
        "@com_google_absl//absl/types:optional",
        "@com_google_absl//absl/types:span",
    ],
)

tf_cc_test(
    name = "while_loop_concat_code_motion_test",
    srcs = ["while_loop_concat_code_motion_test.cc"],
    deps = [
        ":hlo",
        ":hlo_casting_utils",
        ":hlo_matchers",
        ":hlo_verifier",
        ":while_loop_concat_code_motion",
        "//tensorflow/compiler/xla:xla_data_proto_cc",
        "//tensorflow/compiler/xla/tests:hlo_test_base",
        "//tensorflow/compiler/xla/tests:xla_internal_test_main",
        "//tensorflow/core:test",
        "@com_google_absl//absl/algorithm:container",
        "@com_google_absl//absl/strings",
    ],
)

cc_library(
    name = "while_loop_invariant_code_motion",
    srcs = ["while_loop_invariant_code_motion.cc"],
    hdrs = ["while_loop_invariant_code_motion.h"],
    deps = [
        ":hlo",
        ":hlo_dce",
        ":hlo_pass",
        ":tuple_util",
        ":while_loop_analysis",
        ":while_util",
        "//tensorflow/compiler/xla:shape_util",
        "//tensorflow/compiler/xla:statusor",
        "//tensorflow/compiler/xla:util",
        "@com_google_absl//absl/algorithm:container",
        "@com_google_absl//absl/container:flat_hash_map",
        "@com_google_absl//absl/container:flat_hash_set",
        "@com_google_absl//absl/container:inlined_vector",
    ],
)

tf_cc_test(
    name = "while_loop_invariant_code_motion_test",
    srcs = ["while_loop_invariant_code_motion_test.cc"],
    deps = [
        ":hlo_matchers",
        ":hlo_parser",
        ":while_loop_invariant_code_motion",
        "//tensorflow/compiler/xla:test",
        "//tensorflow/compiler/xla/tests:hlo_test_base",
        "//tensorflow/compiler/xla/tests:xla_internal_test_main",
        "//tensorflow/core:test",
    ],
)

cc_library(
    name = "while_loop_expensive_invariant_code_motion",
    srcs = ["while_loop_expensive_invariant_code_motion.cc"],
    hdrs = ["while_loop_expensive_invariant_code_motion.h"],
    deps = [
        ":hlo",
        ":hlo_pass",
        ":tuple_util",
        ":while_loop_analysis",
        ":while_util",
        "//tensorflow/compiler/xla:shape_util",
        "//tensorflow/compiler/xla:statusor",
        "//tensorflow/compiler/xla:util",
        "@com_google_absl//absl/algorithm:container",
        "@com_google_absl//absl/container:flat_hash_map",
        "@com_google_absl//absl/container:flat_hash_set",
        "@com_google_absl//absl/container:inlined_vector",
    ],
)

tf_cc_test(
    name = "while_loop_expensive_invariant_code_motion_test",
    srcs = ["while_loop_expensive_invariant_code_motion_test.cc"],
    deps = [
        ":hlo_matchers",
        ":hlo_parser",
        ":while_loop_expensive_invariant_code_motion",
        "//tensorflow/compiler/xla:test",
        "//tensorflow/compiler/xla/tests:hlo_test_base",
        "//tensorflow/compiler/xla/tests:xla_internal_test_main",
        "//tensorflow/core:test",
    ],
)

cc_library(
    name = "while_loop_constant_sinking",
    srcs = ["while_loop_constant_sinking.cc"],
    hdrs = ["while_loop_constant_sinking.h"],
    deps = [
        ":hlo",
        ":hlo_pass",
        ":while_util",
        "//tensorflow/compiler/xla:statusor",
        "//tensorflow/compiler/xla:util",
        "@com_google_absl//absl/algorithm:container",
        "@com_google_absl//absl/container:inlined_vector",
    ],
)

tf_cc_test(
    name = "while_loop_constant_sinking_test",
    srcs = ["while_loop_constant_sinking_test.cc"],
    deps = [
        ":hlo_matchers",
        ":while_loop_constant_sinking",
        "//tensorflow/compiler/xla:test",
        "//tensorflow/compiler/xla/tests:hlo_test_base",
        "//tensorflow/compiler/xla/tests:xla_internal_test_main",
        "//tensorflow/core:test",
    ],
)

cc_library(
    name = "despecializer",
    srcs = ["despecializer.cc"],
    hdrs = ["despecializer.h"],
    deps = [
        ":bfloat16_normalization",
        ":defuser",
        ":hlo",
        ":hlo_memory_scheduler",
        ":hlo_pass",
        ":hlo_pass_pipeline",
        "//tensorflow/compiler/xla:statusor",
    ],
)

cc_library(
    name = "source_map_util",
    srcs = [],
    hdrs = ["source_map_util.h"],
    deps = [
        ":executable",
        "//tensorflow/compiler/xla:status",
        "//tensorflow/core:lib",
        "@com_google_absl//absl/strings:str_format",
    ],
)

cc_library(
    name = "indexed_array_analysis",
    srcs = ["indexed_array_analysis.cc"],
    hdrs = ["indexed_array_analysis.h"],
    deps = [
        ":hlo",
        ":hlo_evaluator",
        ":hlo_pass",
        "//tensorflow/compiler/xla:util",
        "//tensorflow/core:ptr_util",
        "@com_google_absl//absl/algorithm:container",
        "@com_google_absl//absl/container:flat_hash_map",
        "@com_google_absl//absl/container:flat_hash_set",
        "@com_google_absl//absl/container:inlined_vector",
        "@com_google_absl//absl/strings",
        "@com_google_absl//absl/types:optional",
    ],
)

tf_cc_test(
    name = "indexed_array_analysis_test",
    srcs = ["indexed_array_analysis_test.cc"],
    deps = [
        ":hlo_matchers",
        ":hlo_parser",
        ":indexed_array_analysis",
        "//tensorflow/compiler/xla:test",
        "//tensorflow/compiler/xla/tests:hlo_test_base",
        "//tensorflow/compiler/xla/tests:test_utils",
        "//tensorflow/compiler/xla/tests:xla_internal_test_main",
        "//tensorflow/core:test",
        "@com_google_absl//absl/strings",
    ],
)

cc_library(
    name = "hlo_parser",
    srcs = ["hlo_parser.cc"],
    hdrs = ["hlo_parser.h"],
    deps = [
        ":hlo",
        ":hlo_casting_utils",
        ":hlo_lexer",
        ":shape_inference",
        "//tensorflow/compiler/xla:literal",
        "//tensorflow/compiler/xla:literal_util",
        "//tensorflow/compiler/xla:shape_util",
        "//tensorflow/compiler/xla:statusor",
        "//tensorflow/compiler/xla:util",
        "//tensorflow/compiler/xla:xla_data_proto_cc",
        "//tensorflow/core:lib",
        "//tensorflow/core:lib_internal",
        "@com_google_absl//absl/algorithm:container",
        "@com_google_absl//absl/base",
        "@com_google_absl//absl/container:flat_hash_map",
        "@com_google_absl//absl/container:flat_hash_set",
        "@com_google_absl//absl/memory",
        "@com_google_absl//absl/strings",
        "@com_google_absl//absl/strings:str_format",
        "@com_google_absl//absl/types:span",
        "@com_google_absl//absl/types:variant",
    ],
)

tf_cc_test(
    name = "hlo_parser_test",
    size = "small",
    srcs = ["hlo_parser_test.cc"],
    deps = [
        ":hlo",
        ":hlo_casting_utils",
        ":hlo_matchers",
        ":hlo_parser",
        ":pattern_matcher",
        ":pattern_matcher_gmock",
        "//tensorflow/compiler/xla:shape_util",
        "//tensorflow/compiler/xla:test_helpers",
        "//tensorflow/compiler/xla:window_util",
        "//tensorflow/compiler/xla:xla_data_proto_cc",
        "//tensorflow/compiler/xla/tests:verified_hlo_module",
        "//tensorflow/compiler/xla/tests:xla_internal_test_main",
        "//tensorflow/core:lib",
        "//tensorflow/core:test",
        "@com_google_absl//absl/memory",
        "@com_google_absl//absl/strings",
    ],
)

cc_library(
    name = "hlo_lexer",
    srcs = ["hlo_lexer.cc"],
    hdrs = [
        "hlo_lexer.h",
    ],
    deps = [
        "//tensorflow/compiler/xla:shape_util",
        "//tensorflow/compiler/xla:statusor",
        "//tensorflow/compiler/xla:types",
        "//tensorflow/compiler/xla:util",
        "//tensorflow/compiler/xla:xla_data_proto_cc",
        "//tensorflow/core:lib",
        "//tensorflow/core/platform:regexp",
        "@com_google_absl//absl/base",
        "@com_google_absl//absl/strings",
        "@com_google_absl//absl/types:optional",
    ],
)

cc_library(
    name = "hlo_casting_utils",
    hdrs = ["hlo_casting_utils.h"],
    deps = ["//tensorflow/core:lib"],
)

cc_library(
    name = "map_inliner",
    srcs = ["map_inliner.cc"],
    hdrs = ["map_inliner.h"],
    deps = [
        ":hlo",
        ":hlo_pass",
        ":hlo_query",
        "//tensorflow/compiler/xla:status_macros",
        "//tensorflow/compiler/xla:types",
        "//tensorflow/core:lib",
        "@com_google_absl//absl/types:span",
    ],
)

cc_library(
    name = "optimize_input_output_buffer_alias",
    srcs = ["optimize_input_output_buffer_alias.cc"],
    hdrs = ["optimize_input_output_buffer_alias.h"],
    deps = [
        ":hlo",
        ":hlo_pass",
        "//tensorflow/compiler/xla:shape_tree",
        "//tensorflow/compiler/xla:shape_util",
        "//tensorflow/compiler/xla:status",
        "//tensorflow/compiler/xla:status_macros",
        "//tensorflow/compiler/xla:statusor",
        "//tensorflow/compiler/xla:util",
        "//tensorflow/core:lib",
        "@com_google_absl//absl/container:flat_hash_map",
        "@com_google_absl//absl/memory",
        "@com_google_absl//absl/strings:str_format",
    ],
)

tf_cc_test(
    name = "optimize_input_output_buffer_alias_test",
    srcs = ["optimize_input_output_buffer_alias_test.cc"],
    deps = [
        ":optimize_input_output_buffer_alias",
        "//tensorflow/compiler/xla:shape_util",
        "//tensorflow/compiler/xla:status_macros",
        "//tensorflow/compiler/xla:test",
        "//tensorflow/compiler/xla:test_helpers",
        "//tensorflow/compiler/xla:util",
        "//tensorflow/compiler/xla/tests:hlo_test_base",
        "//tensorflow/compiler/xla/tests:test_utils",
        "//tensorflow/compiler/xla/tests:xla_internal_test_main",
        "//tensorflow/core:lib",
        "//tensorflow/core:test",
        "@com_google_absl//absl/container:flat_hash_map",
        "@com_google_absl//absl/memory",
        "@com_google_absl//absl/strings:str_format",
    ],
)

cc_library(
    name = "ar_crs_combiner",
    srcs = ["ar_crs_combiner.cc"],
    hdrs = ["ar_crs_combiner.h"],
    deps = [
        ":call_graph",
        ":hlo",
        ":hlo_pass",
        ":hlo_query",
        ":pattern_matcher",
        "//tensorflow/compiler/xla:literal",
        "//tensorflow/compiler/xla:literal_util",
        "//tensorflow/compiler/xla:shape_util",
        "//tensorflow/compiler/xla:status_macros",
        "//tensorflow/compiler/xla:statusor",
        "//tensorflow/compiler/xla:types",
        "//tensorflow/compiler/xla/service:hlo_replication_analysis",
        "@com_google_absl//absl/container:flat_hash_map",
        "@com_google_absl//absl/strings",
    ],
)

cc_library(
    name = "compilation_stats",
    srcs = ["compilation_stats.cc"],
    hdrs = ["compilation_stats.h"],
    deps = [
        "//tensorflow/compiler/xla:types",
        "//tensorflow/core:lib",
        "@com_google_absl//absl/container:flat_hash_map",
        "@com_google_absl//absl/memory",
        "@com_google_absl//absl/strings:str_format",
    ],
)

cc_library(
    name = "dynamic_index_splitter",
    srcs = ["dynamic_index_splitter.cc"],
    hdrs = ["dynamic_index_splitter.h"],
    deps = [
        ":hlo",
        ":hlo_casting_utils",
        ":hlo_pass",
        "//tensorflow/compiler/xla:shape_util",
        "//tensorflow/compiler/xla:statusor",
        "@com_google_absl//absl/container:flat_hash_map",
        "@com_google_absl//absl/container:flat_hash_set",
        "@com_google_absl//absl/container:inlined_vector",
        "@com_google_absl//absl/strings",
    ],
)

tf_cc_test(
    name = "dynamic_index_splitter_test",
    srcs = ["dynamic_index_splitter_test.cc"],
    deps = [
        ":dynamic_index_splitter",
        ":hlo",
        ":hlo_matchers",
        "//tensorflow/compiler/xla:statusor",
        "//tensorflow/compiler/xla:test",
        "//tensorflow/compiler/xla:test_helpers",
        "//tensorflow/compiler/xla/tests:hlo_test_base",
        "//tensorflow/compiler/xla/tests:xla_internal_test_main",
    ],
)

tf_cc_test(
    name = "ar_crs_combiner_test",
    srcs = ["ar_crs_combiner_test.cc"],
    deps = [
        ":ar_crs_combiner",
        ":hlo",
        ":hlo_matchers",
        "//tensorflow/compiler/xla:statusor",
        "//tensorflow/compiler/xla/tests:hlo_test_base",
        "//tensorflow/compiler/xla/tests:xla_internal_test_main",
        "//tensorflow/core:lib",
        "//tensorflow/core:test",
    ],
)

tf_cc_test(
    name = "map_inliner_test",
    srcs = ["map_inliner_test.cc"],
    deps = [
        ":hlo",
        ":hlo_matchers",
        ":map_inliner",
        "//tensorflow/compiler/xla:literal",
        "//tensorflow/compiler/xla:shape_util",
        "//tensorflow/compiler/xla:test",
        "//tensorflow/compiler/xla:xla_data_proto_cc",
        "//tensorflow/compiler/xla/tests:hlo_test_base",
        "//tensorflow/compiler/xla/tests:literal_test_util",
        "//tensorflow/compiler/xla/tests:xla_internal_test_main",  # fixdeps: keep
        "@com_google_absl//absl/memory",
    ],
)

tf_cc_test(
    name = "hlo_casting_utils_test",
    srcs = ["hlo_casting_utils_test.cc"],
    deps = [
        ":hlo",
        ":hlo_casting_utils",
        "//tensorflow/compiler/xla/tests:xla_internal_test_main",  # fixdeps: keep
        "//tensorflow/core:test",
    ],
)

cc_library(
    name = "conditional_to_select",
    srcs = ["conditional_to_select.cc"],
    hdrs = ["conditional_to_select.h"],
    deps = [
        ":call_graph",
        ":call_inliner",
        ":hlo",
        ":hlo_creation_utils",
        ":hlo_pass",
        "//tensorflow/compiler/xla:status_macros",
        "//tensorflow/compiler/xla:types",
        "//tensorflow/core:lib",
    ],
)

tf_cc_test(
    name = "conditional_to_select_test",
    srcs = ["conditional_to_select_test.cc"],
    deps = [
        ":conditional_to_select",
        ":hlo",
        ":hlo_matchers",
        "//tensorflow/compiler/xla:literal",
        "//tensorflow/compiler/xla:test",
        "//tensorflow/compiler/xla:xla_data_proto_cc",
        "//tensorflow/compiler/xla/tests:hlo_test_base",
        "//tensorflow/compiler/xla/tests:xla_internal_test_main",  # fixdeps: keep
        "@com_google_absl//absl/memory",
    ],
)

cc_library(
    name = "slice_sinker",
    srcs = ["slice_sinker.cc"],
    hdrs = ["slice_sinker.h"],
    deps = [
        ":hlo",
        ":hlo_pass",
        "//tensorflow/compiler/xla:shape_util",
        "//tensorflow/compiler/xla:types",
        "//tensorflow/core:lib",
        "@com_google_absl//absl/algorithm:container",
        "@com_google_absl//absl/types:optional",
        "@com_google_absl//absl/types:span",
    ],
)

cc_library(
    name = "custom_call_target_registry",
    srcs = ["custom_call_target_registry.cc"],
    hdrs = ["custom_call_target_registry.h"],
    visibility = ["//visibility:public"],
)

tf_cc_test(
    name = "slice_sinker_test",
    srcs = ["slice_sinker_test.cc"],
    deps = [
        ":hlo",
        ":hlo_dce",
        ":hlo_parser",
        ":hlo_pass",
        ":pattern_matcher",
        ":pattern_matcher_gmock",
        ":slice_sinker",
        "//tensorflow/compiler/xla:literal_util",
        "//tensorflow/compiler/xla:shape_util",
        "//tensorflow/compiler/xla:test",
        "//tensorflow/compiler/xla:types",
        "//tensorflow/compiler/xla:xla_data_proto_cc",
        "//tensorflow/compiler/xla/tests:hlo_test_base",
        "//tensorflow/compiler/xla/tests:xla_internal_test_main",
        "//tensorflow/core:lib",
        "//tensorflow/core:test",
    ],
)

cc_library(
    name = "rng_expander",
    srcs = ["rng_expander.cc"],
    hdrs = ["rng_expander.h"],
    deps = [
        ":hlo_creation_utils",
        ":op_expander_pass",
        "//tensorflow/compiler/xla:literal_util",
        "//tensorflow/compiler/xla:shape_util",
        "//tensorflow/compiler/xla/client:xla_builder",
        "//tensorflow/compiler/xla/client/lib:prng",
    ],
)

cc_library(
    name = "rng_bit_generator_expander",
    srcs = ["rng_bit_generator_expander.cc"],
    hdrs = ["rng_bit_generator_expander.h"],
    deps = [
        ":hlo",
        ":hlo_casting_utils",
        ":op_expander_pass",
        "//tensorflow/compiler/xla:shape_util",
        "//tensorflow/compiler/xla:statusor",
        "//tensorflow/compiler/xla:util",
        "//tensorflow/compiler/xla:xla_data_proto_cc",
        "//tensorflow/compiler/xla/client:xla_builder",
        "//tensorflow/compiler/xla/client/lib:prng",
        "//tensorflow/stream_executor/lib",
        "@com_google_absl//absl/container:flat_hash_map",
    ],
)

cc_library(
    name = "slow_operation_alarm",
    srcs = ["slow_operation_alarm.cc"],
    hdrs = ["slow_operation_alarm.h"],
    deps = [
        "//tensorflow/compiler/xla:types",
        "//tensorflow/core:lib",
        "@com_google_absl//absl/algorithm:container",
        "@com_google_absl//absl/base",
        "@com_google_absl//absl/base:core_headers",
        "@com_google_absl//absl/memory",
        "@com_google_absl//absl/strings",
        "@com_google_absl//absl/synchronization",
        "@com_google_absl//absl/time",
    ],
)

cc_library(
    name = "collective_ops_utils",
    srcs = ["collective_ops_utils.cc"],
    hdrs = ["collective_ops_utils.h"],
    deps = [
        ":computation_placer",
        ":global_device_id",
        ":hlo",
        ":pattern_matcher",
        "//tensorflow/compiler/xla:executable_run_options",
        "//tensorflow/compiler/xla:statusor",
        "//tensorflow/compiler/xla:util",
        "//tensorflow/compiler/xla/service/gpu:gpu_executable_run_options",
        "//tensorflow/core:lib_internal",  # fixdeps: keep
        "@com_google_absl//absl/types:optional",
    ],
)

tf_cc_test(
    name = "collective_ops_utils_test",
    srcs = ["collective_ops_utils_test.cc"],
    deps = [
        ":collective_ops_utils",
        ":computation_placer",
        ":global_device_id",
        "//tensorflow/compiler/xla:xla_data_proto_cc",
        "//tensorflow/compiler/xla/tests:xla_internal_test_main",
        "//tensorflow/core:test",
        "@com_google_absl//absl/algorithm:container",
        "@com_google_absl//absl/types:optional",
    ],
)

cc_library(
    name = "topk_rewriter",
    srcs = ["topk_rewriter.cc"],
    hdrs = ["topk_rewriter.h"],
    deps = [
        ":hlo",
        ":hlo_casting_utils",
        ":hlo_pass",
        ":pattern_matcher",
        "//tensorflow/compiler/xla:shape_util",
        "@com_google_absl//absl/algorithm:container",
        "@com_google_absl//absl/types:optional",
    ],
)

tf_cc_test(
    name = "topk_rewriter_test",
    srcs = ["topk_rewriter_test.cc"],
    deps = [
        ":hlo",
        ":hlo_dce",
        ":hlo_matchers",
        ":topk_rewriter",
        "//tensorflow/compiler/xla/tests:hlo_test_base",
        "//tensorflow/compiler/xla/tests:test_macros_cpu",
        "//tensorflow/compiler/xla/tests:test_utils",
        "//tensorflow/compiler/xla/tests:xla_internal_test_main",
        "//tensorflow/core:test",
    ],
)

cc_library(
    name = "operand_upcaster",
    srcs = ["operand_upcaster.cc"],
    hdrs = ["operand_upcaster.h"],
    deps = [
        ":hlo",
        ":op_expander_pass",
        ":shape_inference",
    ],
)

tf_cc_test(
    name = "operand_upcaster_test",
    srcs = ["operand_upcaster_test.cc"],
    deps = [
        ":hlo_matchers",
        ":operand_upcaster",
        "//tensorflow/compiler/xla:shape_util",
        "//tensorflow/compiler/xla/tests:hlo_test_base",
        "//tensorflow/compiler/xla/tests:xla_internal_test_main",
        "@com_google_absl//absl/strings",
    ],
)

cc_library(
    name = "result_caster",
    srcs = ["result_caster.cc"],
    hdrs = ["result_caster.h"],
    deps = [
        ":hlo",
        ":op_expander_pass",
        ":shape_inference",
    ],
)

tf_cc_test(
    name = "result_caster_test",
    srcs = ["result_caster_test.cc"],
    deps = [
        ":hlo_matchers",
        ":result_caster",
        "//tensorflow/compiler/xla:shape_util",
        "//tensorflow/compiler/xla/tests:hlo_test_base",
        "//tensorflow/compiler/xla/tests:xla_internal_test_main",
        "@com_google_absl//absl/strings",
    ],
)

cc_library(
    name = "global_device_id",
    srcs = ["global_device_id.cc"],
    hdrs = ["global_device_id.h"],
    deps = [
        "//tensorflow/compiler/xla:types",
        "//tensorflow/core:lib_internal",
        "@com_google_absl//absl/strings",
        "@com_google_absl//absl/types:span",
    ],
)

cc_library(
    name = "convert_operand_folding",
    srcs = ["convert_operand_folding.cc"],
    hdrs = ["convert_operand_folding.h"],
    deps = [
        ":hlo",
        ":op_expander_pass",
        "//tensorflow/compiler/xla:comparison_util",
        "//tensorflow/compiler/xla:xla_data_proto_cc",
        "@com_google_absl//absl/base:core_headers",
    ],
)

tf_cc_test(
    name = "convert_operand_folding_test",
    srcs = ["convert_operand_folding_test.cc"],
    deps = [
        ":convert_operand_folding",
        ":hlo_matchers",
        "//tensorflow/compiler/xla:shape_util",
        "//tensorflow/compiler/xla/tests:hlo_test_base",
        "//tensorflow/compiler/xla/tests:xla_internal_test_main",
        "@com_google_absl//absl/strings",
    ],
)

cc_library(
    name = "xla_debug_info_manager",
    srcs = [
        "xla_debug_info_manager.cc",
    ],
    hdrs = [
        "xla_debug_info_manager.h",
    ],
    deps = [
        ":hlo",
        ":hlo_proto_cc",
        ":hlo_proto_util",
        "//tensorflow/core:lib",
        "@com_google_absl//absl/container:flat_hash_map",
    ],
)

tf_cc_test(
    name = "xla_debug_info_manager_test",
    srcs = ["xla_debug_info_manager_test.cc"],
    deps = [
        ":hlo_proto_cc",
        ":xla_debug_info_manager",
        "//tensorflow/compiler/xla/tests:hlo_test_base",
        "//tensorflow/compiler/xla/tests:xla_internal_test_main",
    ],
)

xla_py_proto_library(
    name = "hlo_pb2",
    api_version = 2,
    visibility = ["//visibility:public"],
    deps = [":hlo_proto"],
)

cc_library(
    name = "pass_context",
    srcs = [
        "pass_context.cc",
    ],
    hdrs = [
        "pass_context.h",
    ],
    deps = [
        "//tensorflow/compiler/xla:types",
        "//tensorflow/compiler/xla:util",
        "@com_google_absl//absl/container:flat_hash_map",
        "@com_google_absl//absl/types:any",
        "@pybind11",
    ],
)<|MERGE_RESOLUTION|>--- conflicted
+++ resolved
@@ -4405,10 +4405,7 @@
         "//tensorflow/compiler/xla:statusor",
         "//tensorflow/compiler/xla:types",
         "//tensorflow/compiler/xla:util",
-<<<<<<< HEAD
         "//tensorflow/compiler/xla/service/spmd:spmd_partitioner",
-=======
->>>>>>> b2412dd5
         "//tensorflow/core:lib",
         "//tensorflow/core:lib_internal",
         "@com_google_absl//absl/algorithm:container",
@@ -4420,17 +4417,10 @@
     ]
 )
 tf_cc_test(
-<<<<<<< HEAD
     name = "hlo_swap_insertion_test",
     srcs = ["hlo_swap_insertion_test.cc"],
     deps = [
         ":hlo_swap_insertion",
-=======
-    name = "hlo_swap_insertion_test", 
-    srcs = ["hlo_swap_insertion_test.cc"], 
-    deps = [
-        ":hlo_swap_insertion", 
->>>>>>> b2412dd5
         ":flatten_call_graph",
         ":hlo",
         ":hlo_matchers",
@@ -4438,7 +4428,6 @@
         "//tensorflow/compiler/xla:shape_util",
         "//tensorflow/compiler/xla:types",
         "//tensorflow/compiler/xla:xla_data_proto_cc",
-<<<<<<< HEAD
         "//tensorflow/compiler/xla/service/gpu:gpu_compiler",
         "//tensorflow/compiler/xla/service/gpu:gpu_executable",
         "//tensorflow/compiler/xla/service/gpu/tests:gpu_codegen_test",
@@ -4447,11 +4436,6 @@
         "//tensorflow/core:lib",
         "//tensorflow/core:test",
         "//tensorflow/core/platform:resource_loader",
-=======
-        "//tensorflow/compiler/xla/tests:hlo_test_base",
-        "//tensorflow/compiler/xla/tests:xla_internal_test_main",
-        "//tensorflow/core:test",
->>>>>>> b2412dd5
         "@com_google_absl//absl/flags:flag",
     ]
 )
