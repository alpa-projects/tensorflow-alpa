# Minimum CMake required
cmake_minimum_required(VERSION 3.5)

if(WIN32)
	if(${CMAKE_VERSION} VERSION_LESS "3.8")
		message(WARNING "Your current cmake version is ${CMAKE_VERSION} which does not support setting the toolset architecture to x64. This may cause \"compiler out of heap space\" errors when building. Consider upgrading your cmake to > 3.8 and using the flag -Thost=x64 when running cmake.")
	else()
		if(NOT CMAKE_VS_PLATFORM_TOOLSET_HOST_ARCHITECTURE OR NOT "${CMAKE_VS_PLATFORM_TOOLSET_HOST_ARCHITECTURE}" STREQUAL "x64")
			message(WARNING "Your current cmake generator is set to use 32 bit toolset architecture. This may cause \"compiler out of heap space\" errors when building. Consider using the flag -Thost=x64 when running cmake.")
		endif()
	endif()
endif()

# Project
project(tensorflow VERSION 1.8.0 LANGUAGES C CXX)

# Set C++14 as standard for the whole project
set(CMAKE_CXX_STANDARD 14)

# Actual source is the ../../.. directory
get_filename_component(tf_contrib_source_dir ${tensorflow_SOURCE_DIR} PATH)
get_filename_component(tf_tf_source_dir ${tf_contrib_source_dir} PATH)
get_filename_component(tensorflow_source_dir ${tf_tf_source_dir} PATH)

# [CLEANUP] Not sure if this is needed (copied from Protobuf)
# CMake policies
cmake_policy(SET CMP0022 NEW)

# Options
option(tensorflow_VERBOSE "Enable for verbose output" OFF)

if(WIN32)
# BoringSSL is disabled for windows as it currently doesn't build with
# MSBuild. (Ninja is required.)
option(tensorflow_ENABLE_SSL_SUPPORT "Enable boringssl support" OFF)
else()
# BoringSSL is enabled for gRPC.
option(tensorflow_ENABLE_SSL_SUPPORT "Enable boringssl support" ON)
endif()

option(tensorflow_ENABLE_GRPC_SUPPORT "Enable gRPC support" ON)
option(tensorflow_ENABLE_HDFS_SUPPORT "Enable HDFS support" OFF)
option(tensorflow_BUILD_CC_EXAMPLE "Build the C++ tutorial example" ON)
option(tensorflow_BUILD_PYTHON_BINDINGS "Build the Python bindings" ON)
option(tensorflow_BUILD_ALL_KERNELS "Build all OpKernels" ON)
option(tensorflow_BUILD_CONTRIB_KERNELS "Build OpKernels from tensorflow/contrib/..." ON)
option(tensorflow_BUILD_CC_TESTS "Build cc unit tests " OFF)
option(tensorflow_BUILD_PYTHON_TESTS "Build python unit tests " OFF)
option(tensorflow_BUILD_MORE_PYTHON_TESTS "Build more python unit tests for contrib packages" OFF)
option(tensorflow_BUILD_SHARED_LIB "Build TensorFlow as a shared library" OFF)
option(tensorflow_OPTIMIZE_FOR_NATIVE_ARCH "Enable compiler optimizations for the native processor architecture (if available)" ON)
option(tensorflow_ENABLE_SNAPPY_SUPPORT "Enable SNAPPY compression support" ON)
option(tensorflow_DISABLE_EIGEN_FORCEINLINE "Disable forceinline, to speed up build on windows." OFF)

if (WIN32)
SET(tensorflow_WIN_CPU_SIMD_OPTIONS "/arch:AVX" CACHE STRING "Enables CPU SIMD instructions")
SET_PROPERTY(CACHE tensorflow_WIN_CPU_SIMD_OPTIONS PROPERTY STRINGS /arch:AVX) 
endif()

# SIMD, MKL and MKLDNN options
option(tensorflow_WIN_CPU_SIMD_OPTIONS "Enables CPU SIMD instructions" OFF)
option(tensorflow_ENABLE_MKL_SUPPORT "Enable Intel MKL support" OFF)
option(tensorflow_ENABLE_MKLDNN_SUPPORT "Enable Intel MKLDNN support, requires MKL enabled" OFF)


# GPU, CUDA and cuDNN options
option(tensorflow_ENABLE_GPU "Enable GPU support" OFF)

if(HAIKU)
	option(tensorflow_ENABLE_POSITION_INDEPENDENT_CODE "Enable PIE support" OFF)
else()
	option(tensorflow_ENABLE_POSITION_INDEPENDENT_CODE "Enable PIE support" ON)
endif()


if (NOT WIN32)
  # Threads: defines CMAKE_THREAD_LIBS_INIT and adds -pthread compile option
  # for targets that link ${CMAKE_THREAD_LIBS_INIT}.
  find_package (Threads REQUIRED)

  # Options for linking CUDA/CUDNN libraries
  option(tensorflow_PATH_CUDA_LIB "Additional library search path for cudnn, nccl, culibos" /usr/local/cuda/lib64/)
  option(tensorflow_CUDNN_INCLUDE "cudnn.h header install path" /usr/include/)
  if (NOT tensorflow_CUDNN_INCLUDE)
    # option's default value is OFF. Fill it with real default values
    set(tensorflow_CUDNN_INCLUDE /usr/include)
  endif (NOT tensorflow_CUDNN_INCLUDE)
<<<<<<< HEAD
  option(tensorflow_NCCL_INCLUDE "nccl.h header install path" /usr/include/)
  if (NOT tensorflow_NCCL_INCLUDE)
    # option's default value is OFF. Fill it with real default values
    set(tensorflow_NCCL_INCLUDE /usr/include)
  endif (NOT tensorflow_NCCL_INCLUDE)
  option(tensorflow_PATH_CUDNN_STATIC_LIB "Override PATH_STATIC_LIB for libcudnn_static.a" ${tensorflow_PATH_STATIC_LIB})
  if (NOT tensorflow_PATH_CUDNN_STATIC_LIB)
=======
  option(tensorflow_PATH_CUDNN_LIB "Override PATH_CUDA_LIB for cudnn" ${tensorflow_PATH_CUDA_LIB})
  if (NOT tensorflow_PATH_CUDNN_LIB)
>>>>>>> b9247ca0
    # option's default value is OFF. Fill it with real default values
    set (tensorflow_PATH_CUDNN_LIB ${tensorflow_PATH_CUDA_LIB})
  endif (NOT tensorflow_PATH_CUDNN_LIB)
  option(tensorflow_PATH_NCCL_LIB "Override PATH_CUDA_LIB for nccl" ${tensorflow_PATH_CUDA_LIB})
  if (NOT tensorflow_PATH_NCCL_LIB)
    # option's default value is OFF. Fill it with real default values
    set (tensorflow_PATH_NCCL_LIB ${tensorflow_PATH_CUDA_LIB})
  endif (NOT tensorflow_PATH_NCCL_LIB)
  option(tensorflow_CUDA_LIBRARY_PATH "Designate the default CUDA library paths" /usr/local/cuda/lib64)
  if (NOT tensorflow_CUDA_LIBRARY_PATH)
    # option's default value is OFF. Fill it with real default values
    set(tensorflow_CUDA_LIBRARY_PATH /usr/local/cuda/lib64)
  endif (NOT tensorflow_CUDA_LIBRARY_PATH)

  # Options for linking other libraries
  option(systemlib_ZLIB "Use the system installed library as shared objects instead of downloading ZLIB and statically linking to it: ZLIB" OFF)
  option(systemlib_ABSEIL_CPP "Use the system installed library as shared objects instead of downloading ABSEIL_CPP and statically linking to it: ABSEIL_CPP" OFF)

  option(systemlib_ALL "Turn on every possible systemlib_* options" OFF)
  if (systemlib_ALL)
    set (systemlib_ZLIB ON)
    set (systemlib_ABSEIL_CPP ON)
  endif (systemlib_ALL)
endif()

if (WIN32)
  set(BOOL_WIN32 ON)
else (WIN32)
  set(BOOL_WIN32 OFF)
  set(CMAKE_C_FLAGS "${CMAKE_C_FLAGS} -fPIC")
  set(CMAKE_CXX_FLAGS "${CMAKE_CXX_FLAGS} -fPIC")
endif (WIN32)

# [CLEANUP] Remove when done
# For debugging
function(SHOW_VARIABLES)
    get_cmake_property(_variableNames VARIABLES)
    foreach (_variableName ${_variableNames})
        message(STATUS "${_variableName}=${${_variableName}}")
    endforeach()
endfunction()

# External dependencies
set(CMAKE_MODULE_PATH ${PROJECT_SOURCE_DIR}/external ${PROJECT_SOURCE_DIR}/modules)

# Location where external projects will be downloaded
set (DOWNLOAD_LOCATION "${CMAKE_CURRENT_BINARY_DIR}/downloads"
     CACHE PATH "Location where external projects will be downloaded.")
mark_as_advanced(DOWNLOAD_LOCATION)

if (tensorflow_ENABLE_POSITION_INDEPENDENT_CODE)
	set(CMAKE_POSITION_INDEPENDENT_CODE ON)
else()
	set(CMAKE_POSITION_INDEPENDENT_CODE OFF)
endif()

# TODO(jart): We should make this only apply to snapfn.cc
add_definitions(-DSQLITE_OMIT_LOAD_EXTENSION)

if (tensorflow_DISABLE_EIGEN_FORCEINLINE)
  add_definitions(-DEIGEN_STRONG_INLINE=inline)
endif()

add_definitions(-DEIGEN_AVOID_STL_ARRAY)
if(WIN32)
  if(CMAKE_SIZEOF_VOID_P EQUAL 8)
      # 64 bits
      add_definitions(-DWIN64)
  elseif(CMAKE_SIZEOF_VOID_P EQUAL 4)
      # 32 bits
      # temporary fix for #18241
      add_definitions(-DEIGEN_DEFAULT_DENSE_INDEX_TYPE=std::int64_t)
  endif()
  add_definitions(-DNOMINMAX -D_WIN32_WINNT=0x0A00)
  add_definitions(-DWIN32_LEAN_AND_MEAN -DNOGDI -DPLATFORM_WINDOWS)
  add_definitions(-DTENSORFLOW_USE_EIGEN_THREADPOOL -DEIGEN_HAS_C99_MATH)
  add_definitions(-DTF_COMPILE_LIBRARY)
  add_compile_options(/bigobj /GF /MP /Gm-)
  # Suppress warnings to reduce build log size.
  add_compile_options(/wd4267 /wd4244 /wd4800 /wd4503 /wd4554 /wd4996 /wd4348 /wd4018)
  add_compile_options(/wd4099 /wd4146 /wd4267 /wd4305 /wd4307)
  add_compile_options(/wd4715 /wd4722 /wd4723 /wd4838 /wd4309 /wd4334)
  add_compile_options(/wd4003 /wd4244 /wd4267 /wd4503 /wd4506 /wd4800 /wd4996)
  # Suppress linker warnings.
  set(CMAKE_SHARED_LINKER_FLAGS "${CMAKE_SHARED_LINKER_FLAGS} /ignore:4049 /ignore:4197 /ignore:4217 /ignore:4221")
  set(CMAKE_MODULE_LINKER_FLAGS "${CMAKE_MODULE_LINKER_FLAGS} /ignore:4049 /ignore:4197 /ignore:4217 /ignore:4221")
  set(CMAKE_EXE_LINKER_FLAGS "${CMAKE_EXE_LINKER_FLAGS} /ignore:4049 /ignore:4197 /ignore:4217 /ignore:4221")
  set(CMAKE_CXX_FLAGS_DEBUG "/D_DEBUG /MDd /Ob2")
  set(CMAKE_CXX_FLAGS_RELEASE "${CMAKE_CXX_FLAGS_RELEASE} /D_ITERATOR_DEBUG_LEVEL=0")
  set(CMAKE_CXX_FLAGS_MINSIZEREL "${CMAKE_CXX_FLAGS_MINSIZEREL} /D_ITERATOR_DEBUG_LEVEL=0")
  set(CMAKE_CXX_FLAGS_RELWITHDEBINFO "${CMAKE_CXX_FLAGS_RELWITHDEBINFO} /D_ITERATOR_DEBUG_LEVEL=0")

  set(compiler_flags
    CMAKE_CXX_FLAGS
    CMAKE_CXX_FLAGS_DEBUG
    CMAKE_CXX_FLAGS_RELEASE
    CMAKE_C_FLAGS
    CMAKE_C_FLAGS_DEBUG
    CMAKE_C_FLAGS_RELEASE
  )
  # No exception
  foreach(flag ${compiler_flags})
    string(REPLACE "/EHsc" "/EHs-c-" ${flag} "${${flag}}")
  endforeach()
  add_definitions(/D_HAS_EXCEPTIONS=0)
  # Suppress 'noexcept used with no exception handling mode specified' warning
  add_compile_options(/wd4577)

  # Try to avoid flaky failures due to failed generation of generate.stamp files.
  set(CMAKE_SUPPRESS_REGENERATION ON)
endif()


if ("${CMAKE_CXX_COMPILER_ID}" STREQUAL "GNU")
  set(CMAKE_CXX_FLAGS "${CMAKE_CXX_FLAGS} -fno-exceptions -std=c++11")
endif()

if (tensorflow_OPTIMIZE_FOR_NATIVE_ARCH)
  include(CheckCXXCompilerFlag)
  CHECK_CXX_COMPILER_FLAG("-march=native" COMPILER_OPT_ARCH_NATIVE_SUPPORTED)
  if (COMPILER_OPT_ARCH_NATIVE_SUPPORTED)
    set(CMAKE_CXX_FLAGS "${CMAKE_CXX_FLAGS} -march=native")
  endif()
endif()

include(CheckCXXCompilerFlag)

# OpenMP Support
if (WIN32)
  CHECK_CXX_COMPILER_FLAG("/openmp" MSVC_OPENMP_SUPPORT)
  if (MSVC_OPENMP_SUPPORT)
    set(CMAKE_CXX_FLAGS "${CMAKE_CXX_FLAGS} /openmp")
  endif()
else (WIN32)
  CHECK_CXX_COMPILER_FLAG("-fopenmp" GCC_OPENMP_SUPPORT)
  if (GCC_OPENMP_SUPPORT)
    set(CMAKE_CXX_FLAGS "${CMAKE_CXX_FLAGS} -fopenmp")
  endif()
endif (WIN32)

# MSVC SIMD instructions
if (tensorflow_WIN_CPU_SIMD_OPTIONS)
  if (WIN32)
    CHECK_CXX_COMPILER_FLAG(${tensorflow_WIN_CPU_SIMD_OPTIONS} COMPILER_OPT_WIN_CPU_SIMD_SUPPORTED)
    if(COMPILER_OPT_WIN_CPU_SIMD_SUPPORTED)
      set(CMAKE_CXX_FLAGS "${CMAKE_CXX_FLAGS} ${tensorflow_WIN_CPU_SIMD_OPTIONS}")
    endif()
  endif()
endif()

# External dependencies
include(zlib)
include(gif)
include(png)
include(jpeg)
include(lmdb)
include(eigen)
include(gemmlowp)
include(jsoncpp)
include(farmhash)
include(fft2d)
include(highwayhash)
include(nsync)
include(protobuf)
include(re2)
include(cub)
include(sqlite)
include(double_conversion)
include(abseil_cpp)
if (tensorflow_BUILD_CC_TESTS)
  include(googletest)
endif()

add_definitions(${ADD_CFLAGS})
link_directories(${ADD_LINK_DIRECTORY})

set(tensorflow_EXTERNAL_LIBRARIES
    ${tensorflow_EXTERNAL_LIBRARIES}
    ${gif_STATIC_LIBRARIES}
    ${png_STATIC_LIBRARIES}
    ${jpeg_STATIC_LIBRARIES}
    ${lmdb_STATIC_LIBRARIES}
    ${jsoncpp_STATIC_LIBRARIES}
    ${farmhash_STATIC_LIBRARIES}
    ${fft2d_STATIC_LIBRARIES}
    ${highwayhash_STATIC_LIBRARIES}
    ${nsync_STATIC_LIBRARIES}
    ${protobuf_STATIC_LIBRARIES}
    ${re2_STATIC_LIBRARIES}
    ${sqlite_STATIC_LIBRARIES}
    ${double_conversion_STATIC_LIBRARIES}
)

if (systemlib_ZLIB)
  set(tensorflow_EXTERNAL_LIBRARIES ${tensorflow_EXTERNAL_LIBRARIES}
      ${ZLIB_LIBRARIES})
else (systemlib_ZLIB)
  set(tensorflow_EXTERNAL_LIBRARIES ${tensorflow_EXTERNAL_LIBRARIES}
    ${zlib_STATIC_LIBRARIES})
endif (systemlib_ZLIB)

set(tensorflow_EXTERNAL_DEPENDENCIES
    zlib_copy_headers_to_destination
    gif_copy_headers_to_destination
    png_copy_headers_to_destination
    jpeg_copy_headers_to_destination
    lmdb_copy_headers_to_destination
    jsoncpp
    farmhash_copy_headers_to_destination
    highwayhash_copy_headers_to_destination
    nsync_copy_headers_to_destination
    protobuf
    eigen
    gemmlowp
    cub
    fft2d
    re2
    sqlite_copy_headers_to_destination
    double_conversion
)

include_directories(
    # Source and generated code.
    ${tensorflow_source_dir}
    ${CMAKE_CURRENT_BINARY_DIR}
    # External dependencies.
    ${zlib_INCLUDE_DIR}
    ${gif_INCLUDE_DIR}
    ${png_INCLUDE_DIR}
    ${jpeg_INCLUDE_DIR}
    ${lmdb_INCLUDE_DIR}
    ${eigen_INCLUDE_DIRS}
    ${gemmlowp_INCLUDE_DIR}
    ${jsoncpp_INCLUDE_DIR}
    ${farmhash_INCLUDE_DIR}
    ${highwayhash_INCLUDE_DIR}
    ${cub_INCLUDE_DIR}
    ${nsync_INCLUDE_DIR}
    ${PROTOBUF_INCLUDE_DIRS}
    ${re2_INCLUDE_DIR}
    ${sqlite_INCLUDE_DIR}
    ${double_conversion_INCLUDE_DIR}
)

if(tensorflow_ENABLE_GRPC_SUPPORT)
  if(tensorflow_ENABLE_SSL_SUPPORT)
    include(boringssl)
    include_directories(${boringssl_INCLUDE_DIR})
  endif()
  include(grpc)
  include_directories(${GRPC_INCLUDE_DIRS})
  # Place boringssl after grpc as grpc depends on boringssl.
  list(APPEND tensorflow_EXTERNAL_LIBRARIES ${grpc_STATIC_LIBRARIES})
  list(APPEND tensorflow_EXTERNAL_DEPENDENCIES grpc)
  if(tensorflow_ENABLE_SSL_SUPPORT)
    list(APPEND tensorflow_EXTERNAL_LIBRARIES ${boringssl_STATIC_LIBRARIES})
    list(APPEND tensorflow_EXTERNAL_DEPENDENCIES boringssl)
  endif()
endif()
if(tensorflow_ENABLE_SNAPPY_SUPPORT)
  include(snappy)
  list(APPEND tensorflow_EXTERNAL_LIBRARIES ${snappy_STATIC_LIBRARIES})
  list(APPEND tensorflow_EXTERNAL_DEPENDENCIES snappy)
  include_directories(${snappy_INCLUDE_DIR})
endif()
if(WIN32)
  list(APPEND tensorflow_EXTERNAL_LIBRARIES wsock32 ws2_32 shlwapi)
endif()
if(UNIX)
  list(APPEND tensorflow_EXTERNAL_LIBRARIES ${CMAKE_THREAD_LIBS_INIT} ${CMAKE_DL_LIBS})
endif()
if(HAIKU)
  list(APPEND tensorflow_EXTERNAL_LIBRARIES network)
endif()

# MKL Support
if (tensorflow_ENABLE_MKL_SUPPORT)
  add_definitions(-DINTEL_MKL -DEIGEN_USE_VML -DENABLE_MKL)
  include(mkl)
  list(APPEND tensorflow_EXTERNAL_LIBRARIES ${mkl_STATIC_LIBRARIES})
  list(APPEND tensorflow_EXTERNAL_DEPENDENCIES mkl_copy_shared_to_destination)
  include_directories(${mkl_INCLUDE_DIRS})
  if (tensorflow_ENABLE_MKLDNN_SUPPORT)
    include(mkldnn)
    list(APPEND tensorflow_EXTERNAL_LIBRARIES ${mkldnn_STATIC_LIBRARIES})
    list(APPEND tensorflow_EXTERNAL_DEPENDENCIES mkldnn_copy_shared_to_destination)
    include_directories(${mkldnn_INCLUDE_DIRS})
  endif(tensorflow_ENABLE_MKLDNN_SUPPORT)
endif (tensorflow_ENABLE_MKL_SUPPORT)

if (tensorflow_ENABLE_GPU)
  if (NOT WIN32)
    # Default install paths for cuda libraries in Linux
    # In some Linux distros, find_package(CUDA) seems to require CMAKE_LIBRARY_PATH to include cuda-lib paths
    list(APPEND CMAKE_LIBRARY_PATH "${tensorflow_CUDA_LIBRARY_PATH}")
    list(APPEND CMAKE_LIBRARY_PATH "${tensorflow_CUDA_LIBRARY_PATH}/stubs")
  endif (NOT WIN32)

  # minimum 9.1 in cuda version
  find_package(CUDA 9.1 REQUIRED)
  if(NOT CUDA_FOUND)
    message(FATAL_ERROR "CUDA not found.")
  endif()

  # use cmake internal CUDA_ARCH_NAME switch
  # e.g. CUDA_ARCH_NAME="Auto" will autodetect
  #      CUDA_ARCH_NAME="All"  will use all arches
  cuda_select_nvcc_arch_flags(NVCC_ARCH_FLAGS ${CUDA_ARCH_NAME})
  list(APPEND CUDA_NVCC_FLAGS ${NVCC_ARCH_FLAGS})
  message(STATUS "Using CUDA arch flags: ${NVCC_ARCH_FLAGS_readable}")

  set(CUDA_NVCC_FLAGS ${CUDA_NVCC_FLAGS};--include-path ${PROJECT_BINARY_DIR}/$\{build_configuration\};--expt-relaxed-constexpr)
  set(CUDA_NVCC_FLAGS ${CUDA_NVCC_FLAGS};-ftz=true)  # Flush denormals to zero
  set(CUDA_INCLUDE ${CUDA_TOOLKIT_TARGET_DIR} ${CUDA_TOOLKIT_TARGET_DIR}/extras/CUPTI/include)

  include_directories(${CUDA_INCLUDE})
  if (WIN32)
    add_definitions(-DGOOGLE_CUDA=1 -DTF_EXTRA_CUDA_CAPABILITIES=3.7,5.2,6.0,6.1,7.0)
  else (WIN32)
    # Without these double quotes, cmake in Linux makes it "-DTF_EXTRA_CUDA_CAPABILITIES=3.7, -D5.2, ..." for cc, which incurs build breaks
    add_definitions(-DGOOGLE_CUDA=1 -D"TF_EXTRA_CUDA_CAPABILITIES=3.7,5.2,6.0,6.1,7.0")
  endif (WIN32)

  if (WIN32)
    # add cudnn
    if(NOT CUDNN_HOME)
      set(CUDNN_HOME ${CUDA_TOOLKIT_TARGET_DIR})
    endif(NOT CUDNN_HOME)
    set(CUDNN_INCLUDE "${CUDNN_HOME}/include")

    set(CUDA_LIBRARIES ${CUDA_LIBRARIES} ${CUDA_CUDA_LIBRARY} ${CUDA_CUBLAS_LIBRARIES} ${CUDA_CUFFT_LIBRARIES}
      ${CUDA_curand_LIBRARY} ${CUDA_cupti_LIBRARY} ${CUDA_cusolver_LIBRARY} ${CUDNN_HOME}/lib/x64/cudnn.lib)
  else (WIN32)
    set(CUDNN_INCLUDE "${tensorflow_CUDNN_INCLUDE}")

    if (tensorflow_BUILD_SHARED_LIB)
      find_library(nccl_LIBRARY NAMES libnccl.so PATHS ${tensorflow_PATH_NCCL_LIB} ${CUDA_TOOLKIT_ROOT_DIR})
    else (tensorflow_BUILD_SHARED_LIB)
      find_library(nccl_LIBRARY NAMES libnccl_static.a PATHS ${tensorflow_PATH_NCCL_LIB} ${CUDA_TOOLKIT_ROOT_DIR})
    endif (tensorflow_BUILD_SHARED_LIB)
    if (NOT nccl_LIBRARY)
      message(FATAL_ERROR "NCCL is required for GPU-build")
    else (NOT nccl_LIBRARY)
      message("nccl: ${nccl_LIBRARY}")
      # something like /usr/lib64/libnccl_static.a
    endif (NOT nccl_LIBRARY)

    if (tensorflow_BUILD_SHARED_LIB)
      find_library(cudnn_LIBRARY NAMES libcudnn.so PATHS ${tensorflow_PATH_CUDNN_LIB} ${CUDA_TOOLKIT_ROOT_DIR})
    else (tensorflow_BUILD_SHARED_LIB)
      find_library(cudnn_LIBRARY NAMES libcudnn_static.a PATHS ${tensorflow_PATH_CUDNN_LIB} ${CUDA_TOOLKIT_ROOT_DIR})
    endif (tensorflow_BUILD_SHARED_LIB)
    if (NOT cudnn_LIBRARY)
      message(FATAL_ERROR "CUDNN is required for GPU-build")
    else (NOT cudnn_LIBRARY)
      file(READ ${CUDNN_INCLUDE}/cudnn.h CUDNN_VERSION_FILE_CONTENTS)
      # fetch cudnn version
      string(REGEX MATCH "define CUDNN_MAJOR * +([0-9]+)"
             CUDNN_VERSION_MAJOR "${CUDNN_VERSION_FILE_CONTENTS}")
      string(REGEX REPLACE "define CUDNN_MAJOR * +([0-9]+)" "\\1"
             CUDNN_VERSION_MAJOR "${CUDNN_VERSION_MAJOR}")
      string(REGEX MATCH "define CUDNN_MINOR * +([0-9]+)"
             CUDNN_VERSION_MINOR "${CUDNN_VERSION_FILE_CONTENTS}")
      string(REGEX REPLACE "define CUDNN_MINOR * +([0-9]+)" "\\1"
             CUDNN_VERSION_MINOR "${CUDNN_VERSION_MINOR}")
      string(REGEX MATCH "define CUDNN_PATCHLEVEL * +([0-9]+)"
             CUDNN_VERSION_PATCH "${CUDNN_VERSION_FILE_CONTENTS}")
      string(REGEX REPLACE "define CUDNN_PATCHLEVEL * +([0-9]+)" "\\1"
             CUDNN_VERSION_PATCH "${CUDNN_VERSION_PATCH}")
      if(NOT CUDNN_VERSION_MAJOR)
        set(CUDNN_VERSION "???")
      else()
        set(CUDNN_VERSION "${CUDNN_VERSION_MAJOR}.${CUDNN_VERSION_MINOR}.${CUDNN_VERSION_PATCH}")
      endif()
      message(STATUS "cudnn library: ${cudnn_LIBRARY} (found version: \"${CUDNN_VERSION}\")")
    endif (NOT cudnn_LIBRARY)

    if (tensorflow_BUILD_SHARED_LIB)
      # shared first (if exists) else static one
      find_library(culibos_LIBRARY NAMES libculibos.so libculibos.a PATHS ${tensorflow_PATH_CUDA_LIB} ${CUDA_TOOLKIT_ROOT_DIR})
    else (tensorflow_BUILD_SHARED_LIB)
      # only static version
      find_library(culibos_LIBRARY NAMES libculibos.a PATHS ${tensorflow_PATH_CUDA_LIB} ${CUDA_TOOLKIT_ROOT_DIR})
    endif (tensorflow_BUILD_SHARED_LIB)
    if (NOT culibos_LIBRARY)
      message(FATAL_ERROR "CULIBOS is required for GPU-build")
    else (NOT culibos_LIBRARY)
      message("culibos: ${culibos_LIBRARY}")
    endif (NOT culibos_LIBRARY)

    set(CUDA_LIBRARIES ${CUDA_LIBRARIES} ${CUDA_CUDA_LIBRARY} ${CUDA_CUBLAS_LIBRARIES} ${CUDA_CUFFT_LIBRARIES}
      ${CUDA_curand_LIBRARY} ${CUDA_cupti_LIBRARY} ${CUDA_cusolver_LIBRARY} ${cudnn_LIBRARY} ${culibos_LIBRARY} ${nccl_LIBRARY})
  endif (WIN32)
  include_directories(${CUDNN_INCLUDE})

  # Remove "." from CUDA version variable.
  string(REPLACE "." "" short_CUDA_VER ${CUDA_VERSION})

  # List of enumerated CUDA caps
  string(REPLACE " " ";" NVCC_ARCH_LIST "${NVCC_ARCH_FLAGS_readable}")
  set(list ${NVCC_ARCH_LIST})

  # Construct capability string
  foreach(NVCC_ARCH ${NVCC_ARCH_LIST})
    if (NVCC_ARCH MATCHES "sm_")
      string(REGEX REPLACE "^.sm*" "" NVCC_ARCH ${NVCC_ARCH})
      math(EXPR NVCC_ARCH_MAJOR "${NVCC_ARCH} / 10")
      math(EXPR NVCC_ARCH_MINOR "(${NVCC_ARCH} - (${NVCC_ARCH_MAJOR}*10))")
      if (TF_CUDA_CAP)
        set(TF_CUDA_CAP "${TF_CUDA_CAP},CudaVersion(\"${NVCC_ARCH_MAJOR}.${NVCC_ARCH_MINOR}\")")
      else (TF_CUDA_CAP)
        set(TF_CUDA_CAP "CudaVersion(\"${NVCC_ARCH_MAJOR}.${NVCC_ARCH_MINOR}\")")
      endif (TF_CUDA_CAP)
    endif()
  endforeach()

  # create cuda_config.h
  FILE(WRITE ${tensorflow_source_dir}/third_party/gpus/cuda/cuda_config.h
    "#ifndef CUDA_CUDA_CONFIG_H_\n"
    "#define CUDA_CUDA_CONFIG_H_\n"
    "#define TF_CUDA_CAPABILITIES ${TF_CUDA_CAP}\n"
    "#define TF_CUDA_VERSION \"64_${short_CUDA_VER}\"\n"
    "#define TF_CUDNN_VERSION \"64_${CUDNN_VERSION}\"\n"
    "#define TF_CUDA_TOOLKIT_PATH \"${CUDA_TOOLKIT_ROOT_DIR}\"\n"
    "#endif  // CUDA_CUDA_CONFIG_H_\n"
  )

  # tf assumes in various places header files to be in cuda/include. On windows the cuda sdk
  # installs them under cuda/version/include and to avoid that we need to change tf we copy a
  # few files to cuda/include
  FILE(COPY
    ${CUDA_TOOLKIT_TARGET_DIR}/include/cuda.h
    ${CUDA_TOOLKIT_TARGET_DIR}/include/cuComplex.h
    ${CUDA_TOOLKIT_TARGET_DIR}/include/cublas_v2.h
    ${CUDA_TOOLKIT_TARGET_DIR}/include/cusolverDn.h
    ${CUDA_TOOLKIT_TARGET_DIR}/include/device_functions.h
    ${CUDA_TOOLKIT_TARGET_DIR}/include/cufft.h
    ${CUDA_TOOLKIT_TARGET_DIR}/include/curand.h
    ${CUDA_TOOLKIT_TARGET_DIR}/include/cuda_runtime_api.h
    ${CUDNN_INCLUDE}/cudnn.h
    DESTINATION ${tensorflow_source_dir}/third_party/gpus/cuda/include
  )

  include_directories(${tensorflow_source_dir}/third_party/gpus)
  # add cuda libraries to tensorflow_EXTERNAL_LIBRARIES
  list(APPEND tensorflow_EXTERNAL_LIBRARIES ${CUDA_LIBRARIES})
  if(NOT WIN32)
    # add gomp to tensorflow_EXTERNAL_LIBRARIES, needed by libcusolver.so
    list(APPEND tensorflow_EXTERNAL_LIBRARIES gomp)
  endif()

  # NOTE(mrry): Update these flags when the version of CUDA or cuDNN used
  # in the default build is upgraded.
  if(WIN32)
    set(tensorflow_BUILD_INFO_FLAGS --build_config cuda --key_value
      msvcp_dll_name=msvcp140.dll
      cudart_dll_name=cudart64_${short_CUDA_VER}.dll
      cuda_version_number=${CUDA_VERSION}
      nvcuda_dll_name=nvcuda.dll
      cudnn_dll_name=cudnn64_${tensorflow_CUDNN_VERSION}.dll
      cudnn_version_number=${tensorflow_CUDNN_VERSION})
  else(WIN32)
    set(tensorflow_BUILD_INFO_FLAGS --build_config cuda --key_value
      cuda_version_number=${CUDA_VERSION}
      cudnn_version_number=${tensorflow_CUDNN_VERSION})
  endif(WIN32)
else(tensorflow_ENABLE_GPU)
  if(WIN32)
    set(tensorflow_BUILD_INFO_FLAGS --build_config cpu --key_value
      msvcp_dll_name=msvcp140.dll)
  else()
    set(tensorflow_BUILD_INFO_FLAGS --build_config cpu)
  endif()
endif(tensorflow_ENABLE_GPU)

if(tensorflow_BUILD_PYTHON_BINDINGS)
  # Find python executable
  include(FindPythonInterp)
  if(NOT ${PYTHONINTERP_FOUND})
      message(FATAL_ERROR "CMake was unable to find a python interpreter.")
  endif()
endif()

# Let's get to work!
include(tf_core_framework.cmake)
if (tensorflow_ENABLE_GPU)
  include(tf_stream_executor.cmake)
endif()

include(tf_core_cpu.cmake)
include(tf_core_ops.cmake)
include(tf_core_direct_session.cmake)
include(tf_core_kernels.cmake)
if(tensorflow_ENABLE_GRPC_SUPPORT)
  include(tf_core_distributed_runtime.cmake)
endif()
# We include tf_cc_ops first, because tf_c depends on tf_cc.
include(tf_cc_ops.cmake)
include(tf_c.cmake)
include(tf_grappler.cmake)
include(tf_core_profiler.cmake)
include(tf_core_eager_runtime.cmake)
if(tensorflow_BUILD_CC_EXAMPLE)
  include(tf_tutorials.cmake)
  include(tf_label_image_example.cmake)
endif()
include(tf_tools.cmake)
if(tensorflow_BUILD_PYTHON_BINDINGS)
  include(tf_python.cmake)
endif()
if(tensorflow_BUILD_SHARED_LIB)
  include(tf_shared_lib.cmake)
endif()
if(tensorflow_BUILD_CC_TESTS OR tensorflow_BUILD_PYTHON_TESTS)
  include(tf_tests.cmake)
endif()<|MERGE_RESOLUTION|>--- conflicted
+++ resolved
@@ -3,10 +3,10 @@
 
 if(WIN32)
 	if(${CMAKE_VERSION} VERSION_LESS "3.8")
-		message(WARNING "Your current cmake version is ${CMAKE_VERSION} which does not support setting the toolset architecture to x64. This may cause \"compiler out of heap space\" errors when building. Consider upgrading your cmake to > 3.8 and using the flag -Thost=x64 when running cmake.")
+		message(WARNING "Your current cmake version is ${CMAKE_VERSION} which does not support setting the toolset architecture to x64. This may cause \"compiler out of heap space\" errors when building. Consider upgrading your cmake to > 3.8 and using the flag -Thost=x64 when running cmake. Ignore this if you are on CMake GUI.")
 	else()
 		if(NOT CMAKE_VS_PLATFORM_TOOLSET_HOST_ARCHITECTURE OR NOT "${CMAKE_VS_PLATFORM_TOOLSET_HOST_ARCHITECTURE}" STREQUAL "x64")
-			message(WARNING "Your current cmake generator is set to use 32 bit toolset architecture. This may cause \"compiler out of heap space\" errors when building. Consider using the flag -Thost=x64 when running cmake.")
+			message(WARNING "Your current cmake generator is set to use 32 bit toolset architecture. This may cause \"compiler out of heap space\" errors when building. Consider using the flag -Thost=x64 when running cmake. Ignore this if you are on CMake GUI.")
 		endif()
 	endif()
 endif()
@@ -85,18 +85,13 @@
     # option's default value is OFF. Fill it with real default values
     set(tensorflow_CUDNN_INCLUDE /usr/include)
   endif (NOT tensorflow_CUDNN_INCLUDE)
-<<<<<<< HEAD
   option(tensorflow_NCCL_INCLUDE "nccl.h header install path" /usr/include/)
   if (NOT tensorflow_NCCL_INCLUDE)
     # option's default value is OFF. Fill it with real default values
     set(tensorflow_NCCL_INCLUDE /usr/include)
   endif (NOT tensorflow_NCCL_INCLUDE)
-  option(tensorflow_PATH_CUDNN_STATIC_LIB "Override PATH_STATIC_LIB for libcudnn_static.a" ${tensorflow_PATH_STATIC_LIB})
-  if (NOT tensorflow_PATH_CUDNN_STATIC_LIB)
-=======
   option(tensorflow_PATH_CUDNN_LIB "Override PATH_CUDA_LIB for cudnn" ${tensorflow_PATH_CUDA_LIB})
   if (NOT tensorflow_PATH_CUDNN_LIB)
->>>>>>> b9247ca0
     # option's default value is OFF. Fill it with real default values
     set (tensorflow_PATH_CUDNN_LIB ${tensorflow_PATH_CUDA_LIB})
   endif (NOT tensorflow_PATH_CUDNN_LIB)
@@ -395,8 +390,8 @@
     list(APPEND CMAKE_LIBRARY_PATH "${tensorflow_CUDA_LIBRARY_PATH}/stubs")
   endif (NOT WIN32)
 
-  # minimum 9.1 in cuda version
-  find_package(CUDA 9.1 REQUIRED)
+  # minimum 9.0 in cuda version
+  find_package(CUDA 9.0 REQUIRED)
   if(NOT CUDA_FOUND)
     message(FATAL_ERROR "CUDA not found.")
   endif()
