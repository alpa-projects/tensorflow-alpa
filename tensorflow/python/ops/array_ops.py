--- conflicted
+++ resolved
@@ -1194,20 +1194,6 @@
           "Number of mask dimensions must be specified, even if some dimensions"
           " are None.  E.g. shape=[None] is ok, but shape=None is not.")
     axis = 0 if axis is None else axis
-<<<<<<< HEAD
-    shape_tensor[axis:axis+ndims_mask].assert_is_compatible_with(shape_mask)
-
-    leading_size = gen_math_ops._prod(shape(tensor)[axis:axis+ndims_mask], [0])
-    tensor = reshape(tensor,
-                     concat([shape(tensor)[:axis],
-                             [leading_size],
-                             shape(tensor)[axis+ndims_mask:]], 0))
-    first_dim = shape_tensor[axis:axis+ndims_mask].num_elements()
-    tensor.set_shape(
-        tensor_shape.as_shape(shape_tensor[:axis])
-        .concatenate([first_dim])
-        .concatenate(shape_tensor[axis+ndims_mask:]))
-=======
     shape_tensor[axis:axis + ndims_mask].assert_is_compatible_with(shape_mask)
 
     leading_size = gen_math_ops._prod(
@@ -1221,7 +1207,6 @@
     tensor.set_shape(
         tensor_shape.as_shape(shape_tensor[:axis]).concatenate([first_dim])
         .concatenate(shape_tensor[axis + ndims_mask:]))
->>>>>>> c0b8a077
 
     mask = reshape(mask, [-1])
     return _apply_mask_1d(tensor, mask, axis)
