# TensorFlow external dependencies that can be loaded in WORKSPACE files.

load("//third_party/gpus:cuda_configure.bzl", "cuda_configure")

# If TensorFlow is linked as a submodule.
# path_prefix and tf_repo_name are no longer used.
def tf_workspace(path_prefix = "", tf_repo_name = ""):
  cuda_configure(name = "local_config_cuda")
  if path_prefix:
    print("path_prefix was specified to tf_workspace but is no longer used and will be removed in the future.")
  if tf_repo_name:
    print("tf_repo_name was specified to tf_workspace but is no longer used and will be removed in the future.")

  # These lines need to be changed when updating Eigen. They are parsed from
  # this file by the cmake and make builds to determine the eigen version and
  # hash.
  eigen_version = "46ee714e25d5"
  eigen_sha256 = "d2ba02303c20d6ddc1a922f7e0e176ef841514545e053388845359aa62176912"

  native.new_http_archive(
    name = "eigen_archive",
<<<<<<< HEAD
    url = "http://bitbucket.org/eigen/eigen/get/" + eigen_version + ".tar.gz",
    sha256 = eigen_sha256,
    strip_prefix = "eigen-eigen-" + eigen_version,
=======
    url = "http://bitbucket.org/eigen/eigen/get/c78d757b69d3.tar.gz",
    sha256 = "dfb650e20a0dee6172dcc99796210a07e40af61348497503b42dc12935b4e6f5",
    strip_prefix = "eigen-eigen-c78d757b69d3",
>>>>>>> 5c3cf67d
    build_file = str(Label("//:eigen.BUILD")),
  )

  native.http_archive(
    name = "com_googlesource_code_re2",
    url = "http://github.com/google/re2/archive/7bab3dc83df6a838cc004cc7a7f51d5fe1a427d5.tar.gz",
    sha256 = "ef91af8850f734c8be65f2774747f4c2d8d81e556ba009faa79b4dd8b2759555",
    strip_prefix = "re2-7bab3dc83df6a838cc004cc7a7f51d5fe1a427d5",
  )

  native.http_archive(
    name = "gemmlowp",
    url = "http://github.com/google/gemmlowp/archive/8b20dd2ce142115857220bd6a35e8a081b3e0829.tar.gz",
    sha256 = "9cf5f1e3d64b3632dbae5c65efb79f4374ca9ac362d788fc61e086af937ff6d7",
    strip_prefix = "gemmlowp-8b20dd2ce142115857220bd6a35e8a081b3e0829",
  )

  native.new_http_archive(
    name = "farmhash_archive",
    url = "http://github.com/google/farmhash/archive/34c13ddfab0e35422f4c3979f360635a8c050260.zip",
    sha256 = "e3d37a59101f38fd58fb799ed404d630f0eee18bfc2a2433910977cc8fea9c28",
    strip_prefix = "farmhash-34c13ddfab0e35422f4c3979f360635a8c050260/src",
    build_file = str(Label("//:farmhash.BUILD")),
  )

  native.bind(
    name = "farmhash",
    actual = "@farmhash//:farmhash",
  )

  native.http_archive(
    name = "highwayhash",
    url = "http://github.com/google/highwayhash/archive/4bce8fc6a9ca454d9d377dbc4c4d33488bbab78f.tar.gz",
    sha256 = "b159a62fb05e5f6a6be20aa0df6a951ebf44a7bb96ed2e819e4e35e17f56854d",
    strip_prefix = "highwayhash-4bce8fc6a9ca454d9d377dbc4c4d33488bbab78f",
  )

  native.new_http_archive(
    name = "jpeg_archive",
    url = "http://www.ijg.org/files/jpegsrc.v9a.tar.gz",
    sha256 = "3a753ea48d917945dd54a2d97de388aa06ca2eb1066cbfdc6652036349fe05a7",
    strip_prefix = "jpeg-9a",
    build_file = str(Label("//:jpeg.BUILD")),
  )

  native.new_http_archive(
    name = "png_archive",
    url = "http://github.com/glennrp/libpng/archive/v1.2.53.zip",
    sha256 = "c35bcc6387495ee6e757507a68ba036d38ad05b415c2553b3debe2a57647a692",
    strip_prefix = "libpng-1.2.53",
    build_file = str(Label("//:png.BUILD")),
  )

  native.new_http_archive(
    name = "gif_archive",
    url = "http://ufpr.dl.sourceforge.net/project/giflib/giflib-5.1.4.tar.gz",
    sha256 = "34a7377ba834397db019e8eb122e551a49c98f49df75ec3fcc92b9a794a4f6d1",
    strip_prefix = "giflib-5.1.4/lib",
    build_file = str(Label("//:gif.BUILD")),
  )

  native.new_http_archive(
    name = "six_archive",
    url = "http://pypi.python.org/packages/source/s/six/six-1.10.0.tar.gz",
    sha256 = "105f8d68616f8248e24bf0e9372ef04d3cc10104f1980f54d57b2ce73a5ad56a",
    strip_prefix = "six-1.10.0",
    build_file = str(Label("//:six.BUILD")),
  )

  native.bind(
    name = "six",
    actual = "@six_archive//:six",
  )

  native.http_archive(
    name = "protobuf",
    url = "http://github.com/google/protobuf/archive/v3.0.2.tar.gz",
    sha256 = "b700647e11556b643ccddffd1f41d8cb7704ed02090af54cc517d44d912d11c1",
    strip_prefix = "protobuf-3.0.2",
  )

  native.new_http_archive(
    name = "gmock_archive",
    url = "http://pkgs.fedoraproject.org/repo/pkgs/gmock/gmock-1.7.0.zip/073b984d8798ea1594f5e44d85b20d66/gmock-1.7.0.zip",
    sha256 = "26fcbb5925b74ad5fc8c26b0495dfc96353f4d553492eb97e85a8a6d2f43095b",
    strip_prefix = "gmock-1.7.0",
    build_file = str(Label("//:gmock.BUILD")),
  )

  native.bind(
    name = "gtest",
    actual = "@gmock_archive//:gtest",
  )

  native.bind(
    name = "gtest_main",
    actual = "@gmock_archive//:gtest_main",
  )

  native.bind(
    name = "python_headers",
    actual = str(Label("//util/python:python_headers")),
  )

  # grpc expects //external:protobuf_clib and //external:protobuf_compiler
  # to point to the protobuf's compiler library.
  native.bind(
    name = "protobuf_clib",
    actual = "@protobuf//:protoc_lib",
  )

  native.bind(
    name = "protobuf_compiler",
    actual = "@protobuf//:protoc_lib",
  )

  native.new_http_archive(
    name = "grpc",
    url = "http://github.com/grpc/grpc/archive/d7ff4ff40071d2b486a052183e3e9f9382afb745.tar.gz",
    sha256 = "a15f352436ab92c521b1ac11e729e155ace38d0856380cf25048c5d1d9ba8e31",
    strip_prefix = "grpc-d7ff4ff40071d2b486a052183e3e9f9382afb745",
    build_file = str(Label("//:grpc.BUILD")),
  )

  # protobuf expects //external:grpc_cpp_plugin to point to grpc's
  # C++ plugin code generator.
  native.bind(
    name = "grpc_cpp_plugin",
    actual = "@grpc//:grpc_cpp_plugin",
  )

  native.bind(
    name = "grpc_lib",
    actual = "@grpc//:grpc++_unsecure",
  )

  native.new_git_repository(
    name = "linenoise",
    commit = "c894b9e59f02203dbe4e2be657572cf88c4230c3",
    init_submodules = True,
    remote = "https://github.com/antirez/linenoise.git",
    build_file = str(Label("//:linenoise.BUILD")),
  )

  native.new_http_archive(
    name = "jsoncpp_git",
    url = "http://github.com/open-source-parsers/jsoncpp/archive/11086dd6a7eba04289944367ca82cea71299ed70.tar.gz",
    sha256 = "07d34db40593d257324ec5fb9debc4dc33f29f8fb44e33a2eeb35503e61d0fe2",
    strip_prefix = "jsoncpp-11086dd6a7eba04289944367ca82cea71299ed70",
    build_file = str(Label("//:jsoncpp.BUILD")),
  )

  native.bind(
    name = "jsoncpp",
    actual = "@jsoncpp_git//:jsoncpp",
  )

  native.http_archive(
    name = "boringssl",
    url = "http://github.com/google/boringssl/archive/bbcaa15b0647816b9a1a9b9e0d209cd6712f0105.tar.gz",  # 2016-07-11
    sha256 = "025264d6e9a7ad371f2f66d17a28b6627de0c9592dc2eb54afd062f68f1f9aa3",
    strip_prefix = "boringssl-bbcaa15b0647816b9a1a9b9e0d209cd6712f0105",
  )

  native.new_http_archive(
    name = "nanopb_git",
    url = "http://github.com/nanopb/nanopb/archive/1251fa1065afc0d62f635e0f63fec8276e14e13c.tar.gz",
    sha256 = "ab1455c8edff855f4f55b68480991559e51c11e7dab060bbab7cffb12dd3af33",
    strip_prefix = "nanopb-1251fa1065afc0d62f635e0f63fec8276e14e13c",
    build_file = str(Label("//:nanopb.BUILD")),
  )

  native.bind(
    name = "nanopb",
    actual = "@nanopb_git//:nanopb",
  )

  native.new_http_archive(
    name = "avro_archive",
    url = "http://www-us.apache.org/dist/avro/avro-1.8.0/cpp/avro-cpp-1.8.0.tar.gz",
    sha256 = "ec6e2ec957e95ca07f70cc25f02f5c416f47cb27bd987a6ec770dcbe72527368",
    strip_prefix = "avro-cpp-1.8.0",
    build_file = str(Label("//:avro.BUILD")),
  )

  native.new_http_archive(
    name = "boost_archive",
    url = "http://pilotfiber.dl.sourceforge.net/project/boost/boost/1.61.0/boost_1_61_0.tar.gz",
    sha256 = "a77c7cc660ec02704c6884fbb20c552d52d60a18f26573c9cee0788bf00ed7e6",
    strip_prefix = "boost_1_61_0",
    build_file = str(Label("//:boost.BUILD")),
  )

  native.new_http_archive(
    name = "bzip2_archive",
    url = "http://www.bzip.org/1.0.6/bzip2-1.0.6.tar.gz",
    sha256 = "a2848f34fcd5d6cf47def00461fcb528a0484d8edef8208d6d2e2909dc61d9cd",
    strip_prefix = "bzip2-1.0.6",
    build_file = str(Label("//:bzip2.BUILD")),
  )

  native.new_http_archive(
    name = "zlib_archive",
    url = "http://zlib.net/zlib-1.2.8.tar.gz",
    sha256 = "36658cb768a54c1d4dec43c3116c27ed893e88b02ecfcb44f2166f9c0b7f2a0d",
    strip_prefix = "zlib-1.2.8",
    build_file = str(Label("//:zlib.BUILD")),
  )

  native.bind(
    name = "zlib",
    actual = "@zlib_archive//:zlib",
  )<|MERGE_RESOLUTION|>--- conflicted
+++ resolved
@@ -14,20 +14,14 @@
   # These lines need to be changed when updating Eigen. They are parsed from
   # this file by the cmake and make builds to determine the eigen version and
   # hash.
-  eigen_version = "46ee714e25d5"
-  eigen_sha256 = "d2ba02303c20d6ddc1a922f7e0e176ef841514545e053388845359aa62176912"
+  eigen_version = "c78d757b69d3"
+  eigen_sha256 = "dfb650e20a0dee6172dcc99796210a07e40af61348497503b42dc12935b4e6f5"
 
   native.new_http_archive(
     name = "eigen_archive",
-<<<<<<< HEAD
     url = "http://bitbucket.org/eigen/eigen/get/" + eigen_version + ".tar.gz",
     sha256 = eigen_sha256,
     strip_prefix = "eigen-eigen-" + eigen_version,
-=======
-    url = "http://bitbucket.org/eigen/eigen/get/c78d757b69d3.tar.gz",
-    sha256 = "dfb650e20a0dee6172dcc99796210a07e40af61348497503b42dc12935b4e6f5",
-    strip_prefix = "eigen-eigen-c78d757b69d3",
->>>>>>> 5c3cf67d
     build_file = str(Label("//:eigen.BUILD")),
   )
 
